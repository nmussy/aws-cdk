--- conflicted
+++ resolved
@@ -24,10 +24,6 @@
 .eslintrc.js
 # exclude cdk artifacts
 **/cdk.out
-<<<<<<< HEAD
 junit.xml
 
-!*.lit.ts
-=======
-junit.xml
->>>>>>> 98029af4
+!*.lit.ts