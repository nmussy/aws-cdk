--- conflicted
+++ resolved
@@ -56,18 +56,7 @@
     "pkglint": "^0.23.0"
   },
   "dependencies": {
-<<<<<<< HEAD
-    "@aws-cdk/aws-dynamodb": "^0.22.0",
-    "@aws-cdk/aws-events": "^0.22.0",
-    "@aws-cdk/aws-iam": "^0.22.0",
-    "@aws-cdk/aws-kinesis": "^0.22.0",
-    "@aws-cdk/aws-lambda": "^0.22.0",
-    "@aws-cdk/aws-s3": "^0.22.0",
-    "@aws-cdk/aws-sqs": "^0.22.0",
-    "@aws-cdk/aws-sns": "^0.22.0",
-    "@aws-cdk/aws-apigateway": "^0.22.0",
-    "@aws-cdk/cdk": "^0.22.0"
-=======
+    "@aws-cdk/aws-apigateway": "^0.23.0",
     "@aws-cdk/aws-dynamodb": "^0.23.0",
     "@aws-cdk/aws-events": "^0.23.0",
     "@aws-cdk/aws-iam": "^0.23.0",
@@ -77,7 +66,6 @@
     "@aws-cdk/aws-sns": "^0.23.0",
     "@aws-cdk/aws-sqs": "^0.23.0",
     "@aws-cdk/cdk": "^0.23.0"
->>>>>>> 299fb6a7
   },
   "homepage": "https://github.com/awslabs/aws-cdk",
   "peerDependencies": {
