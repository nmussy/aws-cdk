--- conflicted
+++ resolved
@@ -100,11 +100,8 @@
   "ubergen": {
     "exclude": false
   },
-<<<<<<< HEAD
   "publishConfig": {
     "tag": "latest"
-  }
-=======
+  },
   "private": true
->>>>>>> b1309a85
 }