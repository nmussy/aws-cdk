--- conflicted
+++ resolved
@@ -1,7 +1,6 @@
 {
   "name": "@aws-cdk/aws-eks",
   "version": "0.0.0",
-  "private": true,
   "description": "The CDK Construct Library for AWS::EKS",
   "main": "lib/index.js",
   "types": "lib/index.d.ts",
@@ -100,12 +99,8 @@
     "@aws-cdk/custom-resources": "0.0.0",
     "@aws-cdk/lambda-layer-awscli": "0.0.0",
     "@aws-cdk/lambda-layer-kubectl": "0.0.0",
-<<<<<<< HEAD
     "@aws-cdk/lambda-layer-node-proxy-agent": "0.0.0",
-    "constructs": "^3.3.69",
-=======
     "constructs": "^10.0.0",
->>>>>>> de5bf5d5
     "yaml": "1.10.2"
   },
   "bundledDependencies": [
@@ -122,14 +117,10 @@
     "@aws-cdk/aws-ssm": "0.0.0",
     "@aws-cdk/core": "0.0.0",
     "@aws-cdk/custom-resources": "0.0.0",
-<<<<<<< HEAD
-=======
-    "constructs": "^10.0.0",
->>>>>>> de5bf5d5
     "@aws-cdk/lambda-layer-awscli": "0.0.0",
     "@aws-cdk/lambda-layer-kubectl": "0.0.0",
     "@aws-cdk/lambda-layer-node-proxy-agent": "0.0.0",
-    "constructs": "^3.3.69"
+    "constructs": "^10.0.0"
   },
   "engines": {
     "node": ">= 10.13.0 <13 || >=13.7.0"
@@ -146,6 +137,7 @@
     "announce": false
   },
   "publishConfig": {
-    "tag": "latest"
-  }
+    "tag": "next"
+  },
+  "private": true
 }