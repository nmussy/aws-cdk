--- conflicted
+++ resolved
@@ -1,14 +1,10 @@
 import * as codepipeline from '@aws-cdk/aws-codepipeline';
 import { SecretValue } from '@aws-cdk/core';
-<<<<<<< HEAD
-import { Construct } from 'constructs';
-=======
->>>>>>> b16ea9fe
 import { Action } from '../action';
 
 // keep this import separate from other imports to reduce chance for merge conflicts with v2-main
 // eslint-disable-next-line no-duplicate-imports, import/order
-import { Construct } from '@aws-cdk/core';
+import { Construct } from 'constructs';
 
 /**
  * Construction properties of the {@link AlexaSkillDeployAction Alexa deploy Action}.
