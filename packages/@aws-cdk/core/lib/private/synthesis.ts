import { createHash } from 'crypto';
import * as fs from 'fs';
import * as path from 'path';
import * as cxapi from '@aws-cdk/cx-api';
import { CloudAssembly } from '@aws-cdk/cx-api';
import { IConstruct } from 'constructs';
import { MetadataResource } from './metadata-resource';
import { prepareApp } from './prepare-app';
import { TreeMetadata } from './tree-metadata';
import { Annotations } from '../annotations';
import { App } from '../app';
import { Aspects, IAspect } from '../aspect';
import { Stack } from '../stack';
import { ISynthesisSession } from '../stack-synthesizers/types';
import { Stage, StageSynthesisOptions } from '../stage';
import { IPolicyValidationPluginBeta1 } from '../validation';
import { ConstructTree } from '../validation/private/construct-tree';
import { PolicyValidationReportFormatter, NamedValidationPluginReport } from '../validation/private/report';

const POLICY_VALIDATION_FILE_PATH = 'policy-validation-report.json';
const VALIDATION_REPORT_JSON_CONTEXT = '@aws-cdk/core:validationReportJson';

/**
 * Options for `synthesize()`
 */
export interface SynthesisOptions extends StageSynthesisOptions {
  /**
   * The output directory into which to synthesize the cloud assembly.
   * @default - creates a temporary directory
   */
  readonly outdir?: string;
}

export function synthesize(root: IConstruct, options: SynthesisOptions = { }): cxapi.CloudAssembly {
  // add the TreeMetadata resource to the App first
  injectTreeMetadata(root);
  // we start by calling "synth" on all nested assemblies (which will take care of all their children)
  synthNestedAssemblies(root, options);

  invokeAspects(root);

  injectMetadataResources(root);

  // resolve references
  prepareApp(root);

  // give all children an opportunity to validate now that we've finished prepare
  if (!options.skipValidation) {
    validateTree(root);
  }

  // in unit tests, we support creating free-standing stacks, so we create the
  // assembly builder here.
  const builder = Stage.isStage(root)
    ? root._assemblyBuilder
    : new cxapi.CloudAssemblyBuilder(options.outdir);

  // next, we invoke "onSynthesize" on all of our children. this will allow
  // stacks to add themselves to the synthesized cloud assembly.
  synthesizeTree(root, builder, options.validateOnSynthesis);

  const assembly = builder.buildAssembly();

  invokeValidationPlugins(root, builder.outdir, assembly);

  return assembly;
}

/**
 * Find all the assemblies in the app, including all levels of nested assemblies
 * and return a map where the assemblyId is the key
 */
function getAssemblies(root: App, rootAssembly: CloudAssembly): Map<string, CloudAssembly> {
  const assemblies = new Map<string, CloudAssembly>();
  assemblies.set(root.artifactId, rootAssembly);
  visitAssemblies(root, 'pre', construct => {
    const stage = construct as Stage;
    if (stage.parentStage && assemblies.has(stage.parentStage.artifactId)) {
      assemblies.set(
        stage.artifactId,
        assemblies.get(stage.parentStage.artifactId)!.getNestedAssembly(stage.artifactId),
      );
    }
  });
  return assemblies;
}

/**
 * Invoke validation plugins for all stages in an App.
 */
function invokeValidationPlugins(root: IConstruct, outdir: string, assembly: CloudAssembly) {
  if (!App.isApp(root)) return;
  const hash = computeChecksumOfFolder(outdir);
  const assemblies = getAssemblies(root, assembly);
  const templatePathsByPlugin: Map<IPolicyValidationPluginBeta1, string[]> = new Map();
  visitAssemblies(root, 'post', construct => {
    if (Stage.isStage(construct)) {
      for (const plugin of construct.policyValidationBeta1) {
        if (!templatePathsByPlugin.has(plugin)) {
          templatePathsByPlugin.set(plugin, []);
        }
        let assemblyToUse = assemblies.get(construct.artifactId);
        if (!assemblyToUse) throw new Error(`Validation failed, cannot find cloud assembly for stage ${construct.stageName}`);
        templatePathsByPlugin.get(plugin)!.push(...assemblyToUse.stacksRecursively.map(stack => stack.templateFullPath));
      }
    }
  });

  const reports: NamedValidationPluginReport[] = [];
  if (templatePathsByPlugin.size > 0) {
    // eslint-disable-next-line no-console
    console.log('Performing Policy Validations\n');
  }
  for (const [plugin, paths] of templatePathsByPlugin.entries()) {
    try {
      const report = plugin.validate({ templatePaths: paths });
      reports.push({ ...report, pluginName: plugin.name });
<<<<<<< HEAD
    } catch (e) {
=======
    } catch (e: any) {
>>>>>>> 84630e91
      reports.push({
        success: false,
        pluginName: plugin.name,
        pluginVersion: plugin.version,
        violations: [],
        metadata: {
          error: `Validation plugin '${plugin.name}' failed: ${e.message}`,
        },
      });
    }
    if (computeChecksumOfFolder(outdir) !== hash) {
      throw new Error(`Illegal operation: validation plugin '${plugin.name}' modified the cloud assembly`);
    }
  }

  if (reports.length > 0) {
    const tree = new ConstructTree(root);
    const formatter = new PolicyValidationReportFormatter(tree);
    const formatJson = root.node.tryGetContext(VALIDATION_REPORT_JSON_CONTEXT) ?? false;
    const output = formatJson
      ? formatter.formatJson(reports)
      : formatter.formatPrettyPrinted(reports);

    if (formatJson) {
      fs.writeFileSync(path.join(assembly.directory, POLICY_VALIDATION_FILE_PATH), JSON.stringify(output, undefined, 2));
    } else {
      // eslint-disable-next-line no-console
      console.error(output);
    }
    const failed = reports.some(r => !r.success);
    if (failed) {
      throw new Error('Validation failed. See the validation report above for details');
    } else {
      // eslint-disable-next-line no-console
      console.log('Policy Validation Successful!');
    }
  }
}

function computeChecksumOfFolder(folder: string): string {
  const hash = createHash('sha256');
  const files = fs.readdirSync(folder, { withFileTypes: true });

  for (const file of files) {
    const fullPath = path.join(folder, file.name);
    if (file.isDirectory()) {
      hash.update(computeChecksumOfFolder(fullPath));
    } else if (file.isFile()) {
      hash.update(fs.readFileSync(fullPath));
    }
  }
  return hash.digest().toString('hex');
}

const CUSTOM_SYNTHESIS_SYM = Symbol.for('@aws-cdk/core:customSynthesis');

/**
 * Interface for constructs that want to do something custom during synthesis
 *
 * This feature is intended for use by official AWS CDK libraries only; 3rd party
 * library authors and CDK users should not use this function.
 */
export interface ICustomSynthesis {
  /**
   * Called when the construct is synthesized
   */
  onSynthesize(session: ISynthesisSession): void;
}

export function addCustomSynthesis(construct: IConstruct, synthesis: ICustomSynthesis): void {
  Object.defineProperty(construct, CUSTOM_SYNTHESIS_SYM, {
    value: synthesis,
    enumerable: false,
  });
}

function getCustomSynthesis(construct: IConstruct): ICustomSynthesis | undefined {
  return (construct as any)[CUSTOM_SYNTHESIS_SYM];
}

/**
 * Find Assemblies inside the construct and call 'synth' on them
 *
 * (They will in turn recurse again)
 */
function synthNestedAssemblies(root: IConstruct, options: StageSynthesisOptions) {
  for (const child of root.node.children) {
    if (Stage.isStage(child)) {
      child.synth(options);
    } else {
      synthNestedAssemblies(child, options);
    }
  }
}

/**
 * Invoke aspects on the given construct tree.
 *
 * Aspects are not propagated across Assembly boundaries. The same Aspect will not be invoked
 * twice for the same construct.
 */
function invokeAspects(root: IConstruct) {
  const invokedByPath: { [nodePath: string]: IAspect[] } = { };

  let nestedAspectWarning = false;
  recurse(root, []);

  function recurse(construct: IConstruct, inheritedAspects: IAspect[]) {
    const node = construct.node;
    const aspects = Aspects.of(construct);
    const allAspectsHere = [...inheritedAspects ?? [], ...aspects.all];
    const nodeAspectsCount = aspects.all.length;
    for (const aspect of allAspectsHere) {
      let invoked = invokedByPath[node.path];
      if (!invoked) {
        invoked = invokedByPath[node.path] = [];
      }

      if (invoked.includes(aspect)) { continue; }

      aspect.visit(construct);

      // if an aspect was added to the node while invoking another aspect it will not be invoked, emit a warning
      // the `nestedAspectWarning` flag is used to prevent the warning from being emitted for every child
      if (!nestedAspectWarning && nodeAspectsCount !== aspects.all.length) {
        Annotations.of(construct).addWarning('We detected an Aspect was added via another Aspect, and will not be applied');
        nestedAspectWarning = true;
      }

      // mark as invoked for this node
      invoked.push(aspect);
    }

    for (const child of construct.node.children) {
      if (!Stage.isStage(child)) {
        recurse(child, allAspectsHere);
      }
    }
  }
}

/**
 * Find all stacks and add Metadata Resources to all of them
 *
 * There is no good generic place to do this. Can't do it in the constructor
 * (because adding a child construct makes it impossible to set context on the
 * node), and the generic prepare phase is deprecated.
 *
 * Only do this on [parent] stacks (not nested stacks), don't do this when
 * disabled by the user.
 *
 * Also, only when running via the CLI. If we do it unconditionally,
 * all unit tests everywhere are going to break massively. I've spent a day
 * fixing our own, but downstream users would be affected just as badly.
 *
 * Stop at Assembly boundaries.
 */
function injectMetadataResources(root: IConstruct) {
  visit(root, 'post', construct => {
    if (!Stack.isStack(construct) || !construct._versionReportingEnabled) { return; }

    // Because of https://github.com/aws/aws-cdk/blob/main/packages/assert-internal/lib/synth-utils.ts#L74
    // synthesize() may be called more than once on a stack in unit tests, and the below would break
    // if we execute it a second time. Guard against the constructs already existing.
    const CDKMetadata = 'CDKMetadata';
    if (construct.node.tryFindChild(CDKMetadata)) { return; }

    new MetadataResource(construct, CDKMetadata);
  });
}

/**
 * Find the root App and add the TreeMetadata resource (if enabled).
 *
 * There is no good generic place to do this. Can't do it in the constructor
 * (because adding a child construct makes it impossible to set context on the
 * node), and the generic prepare phase is deprecated.
 */
function injectTreeMetadata(root: IConstruct) {
  visit(root, 'post', construct => {
    if (!App.isApp(construct) || !construct._treeMetadata) return;
    const CDKTreeMetadata = 'Tree';
    if (construct.node.tryFindChild(CDKTreeMetadata)) return;
    new TreeMetadata(construct);
  });
}

/**
 * Synthesize children in post-order into the given builder
 *
 * Stop at Assembly boundaries.
 */
function synthesizeTree(root: IConstruct, builder: cxapi.CloudAssemblyBuilder, validateOnSynth: boolean = false) {
  visit(root, 'post', construct => {
    const session = {
      outdir: builder.outdir,
      assembly: builder,
      validateOnSynth,
    };

    if (Stack.isStack(construct)) {
      construct.synthesizer.synthesize(session);
    } else if (construct instanceof TreeMetadata) {
      construct._synthesizeTree(session);
    } else {
      const custom = getCustomSynthesis(construct);
      custom?.onSynthesize(session);
    }
  });
}

interface ValidationError {
  readonly message: string;
  readonly source: IConstruct;
}

/**
 * Validate all constructs in the given construct tree
 */
function validateTree(root: IConstruct) {
  const errors = new Array<ValidationError>();

  visit(root, 'pre', construct => {
    for (const message of construct.node.validate()) {
      errors.push({ message, source: construct });
    }
  });

  if (errors.length > 0) {
    const errorList = errors.map(e => `[${e.source.node.path}] ${e.message}`).join('\n  ');
    throw new Error(`Validation failed with the following errors:\n  ${errorList}`);
  }
}

/**
 * Visit the given construct tree in either pre or post order, only looking at Assemblies
 */
function visitAssemblies(root: IConstruct, order: 'pre' | 'post', cb: (x: IConstruct) => void) {
  if (order === 'pre') {
    cb(root);
  }

  for (const child of root.node.children) {
    if (!Stage.isStage(child)) { continue; }
    visitAssemblies(child, order, cb);
  }

  if (order === 'post') {
    cb(root);
  }
}

/**
 * Visit the given construct tree in either pre or post order, stopping at Assemblies
 */
function visit(root: IConstruct, order: 'pre' | 'post', cb: (x: IConstruct) => void) {
  if (order === 'pre') {
    cb(root);
  }

  for (const child of root.node.children) {
    if (Stage.isStage(child)) { continue; }
    visit(child, order, cb);
  }

  if (order === 'post') {
    cb(root);
  }
}<|MERGE_RESOLUTION|>--- conflicted
+++ resolved
@@ -115,11 +115,7 @@
     try {
       const report = plugin.validate({ templatePaths: paths });
       reports.push({ ...report, pluginName: plugin.name });
-<<<<<<< HEAD
-    } catch (e) {
-=======
     } catch (e: any) {
->>>>>>> 84630e91
       reports.push({
         success: false,
         pluginName: plugin.name,
