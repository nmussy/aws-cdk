{
  "name": "@aws-cdk/core",
  "version": "0.0.0",
  "private": true,
  "description": "AWS Cloud Development Kit Core Library",
  "main": "lib/index.js",
  "types": "lib/index.d.ts",
  "jsii": {
    "outdir": "dist",
    "targets": {
      "java": {
        "package": "software.amazon.awscdk.core",
        "maven": {
          "groupId": "software.amazon.awscdk",
          "artifactId": "core"
        }
      },
      "dotnet": {
        "namespace": "Amazon.CDK",
        "packageId": "Amazon.CDK",
        "iconUrl": "https://raw.githubusercontent.com/aws/aws-cdk/master/logo/default-256-dark.png"
      },
      "python": {
        "distName": "aws-cdk.core",
        "module": "aws_cdk.core",
        "classifiers": [
          "Framework :: AWS CDK",
          "Framework :: AWS CDK :: 1"
        ]
      }
    },
    "projectReferences": true,
    "metadata": {
      "jsii": {
        "rosetta": {
          "strict": true
        }
      }
    }
  },
  "repository": {
    "type": "git",
    "url": "https://github.com/aws/aws-cdk.git",
    "directory": "packages/@aws-cdk/core"
  },
  "awslint": {
    "exclude": [
      "props-physical-name:@aws-cdk/aws-cloudformation.CustomResourceProps",
      "construct-ctor:@aws-cdk/core.App.<initializer>",
      "construct-ctor:@aws-cdk/core.Construct.<initializer>.params[0]",
      "props-no-cfn-types:@aws-cdk/core.CfnOutputProps.condition",
      "duration-prop-type:@aws-cdk/core.ResourceSignal.timeout",
      "props-no-any:@aws-cdk/core.CfnParameterProps.default",
      "props-no-cfn-types:@aws-cdk/core.CfnRuleProps.assertions",
      "props-no-cfn-types:@aws-cdk/core.CfnCodeDeployBlueGreenHookProps.applications",
      "props-no-cfn-types:@aws-cdk/core.CfnCodeDeployBlueGreenHookProps.additionalOptions",
      "props-no-cfn-types:@aws-cdk/core.CfnCodeDeployBlueGreenHookProps.lifecycleEventHooks",
      "props-no-cfn-types:@aws-cdk/core.CfnCodeDeployBlueGreenHookProps.trafficRoutingConfig",
      "construct-ctor:@aws-cdk/core.Stack.<initializer>.params[1]",
      "docs-public-apis:@aws-cdk/core.ScopedAws.urlSuffix",
      "docs-public-apis:@aws-cdk/core.TagType.NOT_TAGGABLE",
      "docs-public-apis:@aws-cdk/core.TagType.KEY_VALUE",
      "docs-public-apis:@aws-cdk/core.TagType.MAP",
      "docs-public-apis:@aws-cdk/core.TagType.AUTOSCALING_GROUP",
      "docs-public-apis:@aws-cdk/core.Arn",
      "docs-public-apis:@aws-cdk/core.Aws.ACCOUNT_ID",
      "docs-public-apis:@aws-cdk/core.Aws.NO_VALUE",
      "docs-public-apis:@aws-cdk/core.Aws.NOTIFICATION_ARNS",
      "docs-public-apis:@aws-cdk/core.Aws.PARTITION",
      "docs-public-apis:@aws-cdk/core.Aws.REGION",
      "docs-public-apis:@aws-cdk/core.Aws.STACK_ID",
      "docs-public-apis:@aws-cdk/core.Aws.STACK_NAME",
      "docs-public-apis:@aws-cdk/core.Aws.URL_SUFFIX",
      "docs-public-apis:@aws-cdk/core.ConstructNode.root",
      "docs-public-apis:@aws-cdk/core.ContextProvider.getKey",
      "docs-public-apis:@aws-cdk/core.ContextProvider.getValue",
      "docs-public-apis:@aws-cdk/core.Lazy.anyValue",
      "docs-public-apis:@aws-cdk/core.Lazy.listValue",
      "docs-public-apis:@aws-cdk/core.Lazy.numberValue",
      "docs-public-apis:@aws-cdk/core.Lazy.stringValue",
      "docs-public-apis:@aws-cdk/core.Reference.displayName",
      "docs-public-apis:@aws-cdk/core.Reference.target",
      "docs-public-apis:@aws-cdk/core.ScopedAws.accountId",
      "docs-public-apis:@aws-cdk/core.ScopedAws.notificationArns",
      "docs-public-apis:@aws-cdk/core.ScopedAws.partition",
      "docs-public-apis:@aws-cdk/core.ScopedAws.region",
      "docs-public-apis:@aws-cdk/core.ScopedAws.stackId",
      "docs-public-apis:@aws-cdk/core.ScopedAws.stackName",
      "docs-public-apis:@aws-cdk/core.TagType.STANDARD",
      "docs-public-apis:@aws-cdk/core.Stack.addDockerImageAsset",
      "docs-public-apis:@aws-cdk/core.Stack.addFileAsset",
      "docs-public-apis:@aws-cdk/core.TagManager.applyTagAspectHere",
      "docs-public-apis:@aws-cdk/core.TokenizedStringFragments.firstValue",
      "docs-public-apis:@aws-cdk/core.TokenizedStringFragments.length",
      "docs-public-apis:@aws-cdk/core.TokenizedStringFragments.firstToken",
      "docs-public-apis:@aws-cdk/core.TokenizedStringFragments.addIntrinsic",
      "docs-public-apis:@aws-cdk/core.TokenizedStringFragments.addLiteral",
      "docs-public-apis:@aws-cdk/core.TokenizedStringFragments.addToken",
      "docs-public-apis:@aws-cdk/core.ValidationResult.errorMessage",
      "docs-public-apis:@aws-cdk/core.ValidationResult.isSuccess",
      "docs-public-apis:@aws-cdk/core.ValidationResult.results",
      "docs-public-apis:@aws-cdk/core.ValidationResults.isSuccess",
      "docs-public-apis:@aws-cdk/core.ValidationResults.results",
      "docs-public-apis:@aws-cdk/core.ValidationResults.collect",
      "docs-public-apis:@aws-cdk/core.ValidationResults.errorTreeList",
      "docs-public-apis:@aws-cdk/core.ArnComponents",
      "props-default-doc:@aws-cdk/core.ArnComponents.resourceName",
      "docs-public-apis:@aws-cdk/core.DockerImageAssetSource",
      "props-default-doc:@aws-cdk/core.EncodingOptions.displayHint",
      "docs-public-apis:@aws-cdk/core.GetContextKeyOptions",
      "props-default-doc:@aws-cdk/core.GetContextKeyOptions.props",
      "docs-public-apis:@aws-cdk/core.GetContextKeyResult",
      "docs-public-apis:@aws-cdk/core.GetContextKeyResult.key",
      "docs-public-apis:@aws-cdk/core.GetContextKeyResult.props",
      "docs-public-apis:@aws-cdk/core.GetContextValueOptions",
      "docs-public-apis:@aws-cdk/core.GetContextValueResult",
      "docs-public-apis:@aws-cdk/core.GetContextValueResult.value",
      "props-default-doc:@aws-cdk/core.GetContextValueResult.value",
      "docs-public-apis:@aws-cdk/core.ICfnResourceOptions",
      "docs-public-apis:@aws-cdk/core.RemovalPolicyOptions",
      "docs-public-apis:@aws-cdk/core.StackProps",
      "docs-public-apis:@aws-cdk/core.RemovalPolicy",
      "docs-public-apis:@aws-cdk/core.TagType",
      "module-name:@aws-cdk/core",
      "construct-ctor:@aws-cdk/core.CustomResourceProvider",
      "construct-interface-extends-iconstruct:@aws-cdk/core.ICustomResourceProvider",
      "props-physical-name:@aws-cdk/core.CustomResourceProps",
      "integ-return-type:@aws-cdk/core.IStackSynthesizer.bind",
      "props-no-any:@aws-cdk/core.CfnJsonProps.value"
    ]
  },
  "scripts": {
    "build": "cdk-build",
    "watch": "cdk-watch",
    "lint": "cdk-lint",
    "test": "cdk-test",
    "pkglint": "pkglint -f",
    "cfn2ts": "cfn2ts",
    "package": "cdk-package",
    "awslint": "cdk-awslint",
    "build+test+package": "yarn build+test && yarn package",
    "build+test": "yarn build && yarn test",
    "compat": "cdk-compat",
    "gen": "cfn2ts",
    "rosetta:extract": "yarn --silent jsii-rosetta extract"
  },
  "cdk-build": {
    "cloudformation": "AWS::CloudFormation",
    "cfn2ts-core-import": ".",
    "jest": true,
    "pre": [
      "rm -rf test/fs/fixtures",
      "cd test/fs",
      "tar -xzf fixtures.tar.gz"
    ],
    "env": {
      "AWSLINT_BASE_CONSTRUCT": "true"
    }
  },
  "nyc": {
    "statements": 55,
    "lines": 55,
    "branches": 35
  },
  "keywords": [
    "aws",
    "cdk",
    "jsii",
    "cdk-core"
  ],
  "author": {
    "name": "Amazon Web Services",
    "url": "https://aws.amazon.com",
    "organization": true
  },
  "license": "Apache-2.0",
  "devDependencies": {
    "@types/lodash": "^4.14.168",
    "@types/minimatch": "^3.0.3",
    "@types/node": "^10.17.51",
    "@types/sinon": "^9.0.9",
    "cdk-build-tools": "0.0.0",
    "cfn2ts": "0.0.0",
    "fast-check": "^2.11.0",
    "lodash": "^4.17.20",
    "nodeunit-shim": "0.0.0",
    "pkglint": "0.0.0",
    "sinon": "^9.2.1",
    "ts-mock-imports": "^1.3.1"
  },
  "dependencies": {
    "@aws-cdk/cloud-assembly-schema": "0.0.0",
    "@aws-cdk/cx-api": "0.0.0",
    "@aws-cdk/region-info": "0.0.0",
    "@balena/dockerignore": "^1.0.2",
<<<<<<< HEAD
    "constructs": "10.0.0-pre.5",
    "fs-extra": "^9.0.1",
=======
    "constructs": "^3.2.0",
    "fs-extra": "^9.1.0",
>>>>>>> 26f15187
    "ignore": "^5.1.8",
    "minimatch": "^3.0.4"
  },
  "bundledDependencies": [
    "fs-extra",
    "minimatch",
    "@balena/dockerignore",
    "ignore"
  ],
  "homepage": "https://github.com/aws/aws-cdk",
  "peerDependencies": {
    "@aws-cdk/cloud-assembly-schema": "0.0.0",
    "@aws-cdk/cx-api": "0.0.0",
    "@aws-cdk/region-info": "0.0.0",
    "constructs": "10.0.0-pre.5"
  },
  "engines": {
    "node": ">= 14.15.0"
  },
  "stability": "stable",
  "awscdkio": {
    "announce": false
  },
  "maturity": "stable"
}<|MERGE_RESOLUTION|>--- conflicted
+++ resolved
@@ -193,13 +193,8 @@
     "@aws-cdk/cx-api": "0.0.0",
     "@aws-cdk/region-info": "0.0.0",
     "@balena/dockerignore": "^1.0.2",
-<<<<<<< HEAD
     "constructs": "10.0.0-pre.5",
-    "fs-extra": "^9.0.1",
-=======
-    "constructs": "^3.2.0",
     "fs-extra": "^9.1.0",
->>>>>>> 26f15187
     "ignore": "^5.1.8",
     "minimatch": "^3.0.4"
   },
