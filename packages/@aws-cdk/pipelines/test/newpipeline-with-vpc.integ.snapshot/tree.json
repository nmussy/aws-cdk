{
  "version": "tree-0.1",
  "tree": {
    "id": "App",
    "path": "",
    "children": {
      "Tree": {
        "id": "Tree",
        "path": "Tree",
        "constructInfo": {
          "fqn": "constructs.Construct",
          "version": "10.0.9"
        }
      },
      "PipelineStack": {
        "id": "PipelineStack",
        "path": "PipelineStack",
        "children": {
          "Vpc": {
            "id": "Vpc",
            "path": "PipelineStack/Vpc",
            "children": {
              "Resource": {
                "id": "Resource",
                "path": "PipelineStack/Vpc/Resource",
                "attributes": {
                  "aws:cdk:cloudformation:type": "AWS::EC2::VPC",
                  "aws:cdk:cloudformation:props": {
                    "cidrBlock": "10.0.0.0/16",
                    "enableDnsHostnames": true,
                    "enableDnsSupport": true,
                    "instanceTenancy": "default",
                    "tags": [
                      {
                        "key": "Name",
                        "value": "PipelineStack/Vpc"
                      }
                    ]
                  }
                },
                "constructInfo": {
                  "fqn": "@aws-cdk/aws-ec2.CfnVPC",
                  "version": "0.0.0"
                }
              },
              "PublicSubnet1": {
                "id": "PublicSubnet1",
                "path": "PipelineStack/Vpc/PublicSubnet1",
                "children": {
                  "Subnet": {
                    "id": "Subnet",
                    "path": "PipelineStack/Vpc/PublicSubnet1/Subnet",
                    "attributes": {
                      "aws:cdk:cloudformation:type": "AWS::EC2::Subnet",
                      "aws:cdk:cloudformation:props": {
                        "vpcId": {
                          "Ref": "Vpc8378EB38"
                        },
                        "availabilityZone": {
                          "Fn::Select": [
                            0,
                            {
                              "Fn::GetAZs": ""
                            }
                          ]
                        },
                        "cidrBlock": "10.0.0.0/18",
                        "mapPublicIpOnLaunch": true,
                        "tags": [
                          {
                            "key": "aws-cdk:subnet-name",
                            "value": "Public"
                          },
                          {
                            "key": "aws-cdk:subnet-type",
                            "value": "Public"
                          },
                          {
                            "key": "Name",
                            "value": "PipelineStack/Vpc/PublicSubnet1"
                          }
                        ]
                      }
                    },
                    "constructInfo": {
                      "fqn": "@aws-cdk/aws-ec2.CfnSubnet",
                      "version": "0.0.0"
                    }
                  },
                  "Acl": {
                    "id": "Acl",
                    "path": "PipelineStack/Vpc/PublicSubnet1/Acl",
                    "constructInfo": {
                      "fqn": "@aws-cdk/core.Resource",
                      "version": "0.0.0"
                    }
                  },
                  "RouteTable": {
                    "id": "RouteTable",
                    "path": "PipelineStack/Vpc/PublicSubnet1/RouteTable",
                    "attributes": {
                      "aws:cdk:cloudformation:type": "AWS::EC2::RouteTable",
                      "aws:cdk:cloudformation:props": {
                        "vpcId": {
                          "Ref": "Vpc8378EB38"
                        },
                        "tags": [
                          {
                            "key": "Name",
                            "value": "PipelineStack/Vpc/PublicSubnet1"
                          }
                        ]
                      }
                    },
                    "constructInfo": {
                      "fqn": "@aws-cdk/aws-ec2.CfnRouteTable",
                      "version": "0.0.0"
                    }
                  },
                  "RouteTableAssociation": {
                    "id": "RouteTableAssociation",
                    "path": "PipelineStack/Vpc/PublicSubnet1/RouteTableAssociation",
                    "attributes": {
                      "aws:cdk:cloudformation:type": "AWS::EC2::SubnetRouteTableAssociation",
                      "aws:cdk:cloudformation:props": {
                        "routeTableId": {
                          "Ref": "VpcPublicSubnet1RouteTable6C95E38E"
                        },
                        "subnetId": {
                          "Ref": "VpcPublicSubnet1Subnet5C2D37C4"
                        }
                      }
                    },
                    "constructInfo": {
                      "fqn": "@aws-cdk/aws-ec2.CfnSubnetRouteTableAssociation",
                      "version": "0.0.0"
                    }
                  },
                  "DefaultRoute": {
                    "id": "DefaultRoute",
                    "path": "PipelineStack/Vpc/PublicSubnet1/DefaultRoute",
                    "attributes": {
                      "aws:cdk:cloudformation:type": "AWS::EC2::Route",
                      "aws:cdk:cloudformation:props": {
                        "routeTableId": {
                          "Ref": "VpcPublicSubnet1RouteTable6C95E38E"
                        },
                        "destinationCidrBlock": "0.0.0.0/0",
                        "gatewayId": {
                          "Ref": "VpcIGWD7BA715C"
                        }
                      }
                    },
                    "constructInfo": {
                      "fqn": "@aws-cdk/aws-ec2.CfnRoute",
                      "version": "0.0.0"
                    }
                  },
                  "EIP": {
                    "id": "EIP",
                    "path": "PipelineStack/Vpc/PublicSubnet1/EIP",
                    "attributes": {
                      "aws:cdk:cloudformation:type": "AWS::EC2::EIP",
                      "aws:cdk:cloudformation:props": {
                        "domain": "vpc",
                        "tags": [
                          {
                            "key": "Name",
                            "value": "PipelineStack/Vpc/PublicSubnet1"
                          }
                        ]
                      }
                    },
                    "constructInfo": {
                      "fqn": "@aws-cdk/aws-ec2.CfnEIP",
                      "version": "0.0.0"
                    }
                  },
                  "NATGateway": {
                    "id": "NATGateway",
                    "path": "PipelineStack/Vpc/PublicSubnet1/NATGateway",
                    "attributes": {
                      "aws:cdk:cloudformation:type": "AWS::EC2::NatGateway",
                      "aws:cdk:cloudformation:props": {
                        "subnetId": {
                          "Ref": "VpcPublicSubnet1Subnet5C2D37C4"
                        },
                        "allocationId": {
                          "Fn::GetAtt": [
                            "VpcPublicSubnet1EIPD7E02669",
                            "AllocationId"
                          ]
                        },
                        "tags": [
                          {
                            "key": "Name",
                            "value": "PipelineStack/Vpc/PublicSubnet1"
                          }
                        ]
                      }
                    },
                    "constructInfo": {
                      "fqn": "@aws-cdk/aws-ec2.CfnNatGateway",
                      "version": "0.0.0"
                    }
                  }
                },
                "constructInfo": {
                  "fqn": "@aws-cdk/aws-ec2.PublicSubnet",
                  "version": "0.0.0"
                }
              },
              "PublicSubnet2": {
                "id": "PublicSubnet2",
                "path": "PipelineStack/Vpc/PublicSubnet2",
                "children": {
                  "Subnet": {
                    "id": "Subnet",
                    "path": "PipelineStack/Vpc/PublicSubnet2/Subnet",
                    "attributes": {
                      "aws:cdk:cloudformation:type": "AWS::EC2::Subnet",
                      "aws:cdk:cloudformation:props": {
                        "vpcId": {
                          "Ref": "Vpc8378EB38"
                        },
                        "availabilityZone": {
                          "Fn::Select": [
                            1,
                            {
                              "Fn::GetAZs": ""
                            }
                          ]
                        },
                        "cidrBlock": "10.0.64.0/18",
                        "mapPublicIpOnLaunch": true,
                        "tags": [
                          {
                            "key": "aws-cdk:subnet-name",
                            "value": "Public"
                          },
                          {
                            "key": "aws-cdk:subnet-type",
                            "value": "Public"
                          },
                          {
                            "key": "Name",
                            "value": "PipelineStack/Vpc/PublicSubnet2"
                          }
                        ]
                      }
                    },
                    "constructInfo": {
                      "fqn": "@aws-cdk/aws-ec2.CfnSubnet",
                      "version": "0.0.0"
                    }
                  },
                  "Acl": {
                    "id": "Acl",
                    "path": "PipelineStack/Vpc/PublicSubnet2/Acl",
                    "constructInfo": {
                      "fqn": "@aws-cdk/core.Resource",
                      "version": "0.0.0"
                    }
                  },
                  "RouteTable": {
                    "id": "RouteTable",
                    "path": "PipelineStack/Vpc/PublicSubnet2/RouteTable",
                    "attributes": {
                      "aws:cdk:cloudformation:type": "AWS::EC2::RouteTable",
                      "aws:cdk:cloudformation:props": {
                        "vpcId": {
                          "Ref": "Vpc8378EB38"
                        },
                        "tags": [
                          {
                            "key": "Name",
                            "value": "PipelineStack/Vpc/PublicSubnet2"
                          }
                        ]
                      }
                    },
                    "constructInfo": {
                      "fqn": "@aws-cdk/aws-ec2.CfnRouteTable",
                      "version": "0.0.0"
                    }
                  },
                  "RouteTableAssociation": {
                    "id": "RouteTableAssociation",
                    "path": "PipelineStack/Vpc/PublicSubnet2/RouteTableAssociation",
                    "attributes": {
                      "aws:cdk:cloudformation:type": "AWS::EC2::SubnetRouteTableAssociation",
                      "aws:cdk:cloudformation:props": {
                        "routeTableId": {
                          "Ref": "VpcPublicSubnet2RouteTable94F7E489"
                        },
                        "subnetId": {
                          "Ref": "VpcPublicSubnet2Subnet691E08A3"
                        }
                      }
                    },
                    "constructInfo": {
                      "fqn": "@aws-cdk/aws-ec2.CfnSubnetRouteTableAssociation",
                      "version": "0.0.0"
                    }
                  },
                  "DefaultRoute": {
                    "id": "DefaultRoute",
                    "path": "PipelineStack/Vpc/PublicSubnet2/DefaultRoute",
                    "attributes": {
                      "aws:cdk:cloudformation:type": "AWS::EC2::Route",
                      "aws:cdk:cloudformation:props": {
                        "routeTableId": {
                          "Ref": "VpcPublicSubnet2RouteTable94F7E489"
                        },
                        "destinationCidrBlock": "0.0.0.0/0",
                        "gatewayId": {
                          "Ref": "VpcIGWD7BA715C"
                        }
                      }
                    },
                    "constructInfo": {
                      "fqn": "@aws-cdk/aws-ec2.CfnRoute",
                      "version": "0.0.0"
                    }
                  },
                  "EIP": {
                    "id": "EIP",
                    "path": "PipelineStack/Vpc/PublicSubnet2/EIP",
                    "attributes": {
                      "aws:cdk:cloudformation:type": "AWS::EC2::EIP",
                      "aws:cdk:cloudformation:props": {
                        "domain": "vpc",
                        "tags": [
                          {
                            "key": "Name",
                            "value": "PipelineStack/Vpc/PublicSubnet2"
                          }
                        ]
                      }
                    },
                    "constructInfo": {
                      "fqn": "@aws-cdk/aws-ec2.CfnEIP",
                      "version": "0.0.0"
                    }
                  },
                  "NATGateway": {
                    "id": "NATGateway",
                    "path": "PipelineStack/Vpc/PublicSubnet2/NATGateway",
                    "attributes": {
                      "aws:cdk:cloudformation:type": "AWS::EC2::NatGateway",
                      "aws:cdk:cloudformation:props": {
                        "subnetId": {
                          "Ref": "VpcPublicSubnet2Subnet691E08A3"
                        },
                        "allocationId": {
                          "Fn::GetAtt": [
                            "VpcPublicSubnet2EIP3C605A87",
                            "AllocationId"
                          ]
                        },
                        "tags": [
                          {
                            "key": "Name",
                            "value": "PipelineStack/Vpc/PublicSubnet2"
                          }
                        ]
                      }
                    },
                    "constructInfo": {
                      "fqn": "@aws-cdk/aws-ec2.CfnNatGateway",
                      "version": "0.0.0"
                    }
                  }
                },
                "constructInfo": {
                  "fqn": "@aws-cdk/aws-ec2.PublicSubnet",
                  "version": "0.0.0"
                }
              },
              "PrivateSubnet1": {
                "id": "PrivateSubnet1",
                "path": "PipelineStack/Vpc/PrivateSubnet1",
                "children": {
                  "Subnet": {
                    "id": "Subnet",
                    "path": "PipelineStack/Vpc/PrivateSubnet1/Subnet",
                    "attributes": {
                      "aws:cdk:cloudformation:type": "AWS::EC2::Subnet",
                      "aws:cdk:cloudformation:props": {
                        "vpcId": {
                          "Ref": "Vpc8378EB38"
                        },
                        "availabilityZone": {
                          "Fn::Select": [
                            0,
                            {
                              "Fn::GetAZs": ""
                            }
                          ]
                        },
                        "cidrBlock": "10.0.128.0/18",
                        "mapPublicIpOnLaunch": false,
                        "tags": [
                          {
                            "key": "aws-cdk:subnet-name",
                            "value": "Private"
                          },
                          {
                            "key": "aws-cdk:subnet-type",
                            "value": "Private"
                          },
                          {
                            "key": "Name",
                            "value": "PipelineStack/Vpc/PrivateSubnet1"
                          }
                        ]
                      }
                    },
                    "constructInfo": {
                      "fqn": "@aws-cdk/aws-ec2.CfnSubnet",
                      "version": "0.0.0"
                    }
                  },
                  "Acl": {
                    "id": "Acl",
                    "path": "PipelineStack/Vpc/PrivateSubnet1/Acl",
                    "constructInfo": {
                      "fqn": "@aws-cdk/core.Resource",
                      "version": "0.0.0"
                    }
                  },
                  "RouteTable": {
                    "id": "RouteTable",
                    "path": "PipelineStack/Vpc/PrivateSubnet1/RouteTable",
                    "attributes": {
                      "aws:cdk:cloudformation:type": "AWS::EC2::RouteTable",
                      "aws:cdk:cloudformation:props": {
                        "vpcId": {
                          "Ref": "Vpc8378EB38"
                        },
                        "tags": [
                          {
                            "key": "Name",
                            "value": "PipelineStack/Vpc/PrivateSubnet1"
                          }
                        ]
                      }
                    },
                    "constructInfo": {
                      "fqn": "@aws-cdk/aws-ec2.CfnRouteTable",
                      "version": "0.0.0"
                    }
                  },
                  "RouteTableAssociation": {
                    "id": "RouteTableAssociation",
                    "path": "PipelineStack/Vpc/PrivateSubnet1/RouteTableAssociation",
                    "attributes": {
                      "aws:cdk:cloudformation:type": "AWS::EC2::SubnetRouteTableAssociation",
                      "aws:cdk:cloudformation:props": {
                        "routeTableId": {
                          "Ref": "VpcPrivateSubnet1RouteTableB2C5B500"
                        },
                        "subnetId": {
                          "Ref": "VpcPrivateSubnet1Subnet536B997A"
                        }
                      }
                    },
                    "constructInfo": {
                      "fqn": "@aws-cdk/aws-ec2.CfnSubnetRouteTableAssociation",
                      "version": "0.0.0"
                    }
                  },
                  "DefaultRoute": {
                    "id": "DefaultRoute",
                    "path": "PipelineStack/Vpc/PrivateSubnet1/DefaultRoute",
                    "attributes": {
                      "aws:cdk:cloudformation:type": "AWS::EC2::Route",
                      "aws:cdk:cloudformation:props": {
                        "routeTableId": {
                          "Ref": "VpcPrivateSubnet1RouteTableB2C5B500"
                        },
                        "destinationCidrBlock": "0.0.0.0/0",
                        "natGatewayId": {
                          "Ref": "VpcPublicSubnet1NATGateway4D7517AA"
                        }
                      }
                    },
                    "constructInfo": {
                      "fqn": "@aws-cdk/aws-ec2.CfnRoute",
                      "version": "0.0.0"
                    }
                  }
                },
                "constructInfo": {
                  "fqn": "@aws-cdk/aws-ec2.PrivateSubnet",
                  "version": "0.0.0"
                }
              },
              "PrivateSubnet2": {
                "id": "PrivateSubnet2",
                "path": "PipelineStack/Vpc/PrivateSubnet2",
                "children": {
                  "Subnet": {
                    "id": "Subnet",
                    "path": "PipelineStack/Vpc/PrivateSubnet2/Subnet",
                    "attributes": {
                      "aws:cdk:cloudformation:type": "AWS::EC2::Subnet",
                      "aws:cdk:cloudformation:props": {
                        "vpcId": {
                          "Ref": "Vpc8378EB38"
                        },
                        "availabilityZone": {
                          "Fn::Select": [
                            1,
                            {
                              "Fn::GetAZs": ""
                            }
                          ]
                        },
                        "cidrBlock": "10.0.192.0/18",
                        "mapPublicIpOnLaunch": false,
                        "tags": [
                          {
                            "key": "aws-cdk:subnet-name",
                            "value": "Private"
                          },
                          {
                            "key": "aws-cdk:subnet-type",
                            "value": "Private"
                          },
                          {
                            "key": "Name",
                            "value": "PipelineStack/Vpc/PrivateSubnet2"
                          }
                        ]
                      }
                    },
                    "constructInfo": {
                      "fqn": "@aws-cdk/aws-ec2.CfnSubnet",
                      "version": "0.0.0"
                    }
                  },
                  "Acl": {
                    "id": "Acl",
                    "path": "PipelineStack/Vpc/PrivateSubnet2/Acl",
                    "constructInfo": {
                      "fqn": "@aws-cdk/core.Resource",
                      "version": "0.0.0"
                    }
                  },
                  "RouteTable": {
                    "id": "RouteTable",
                    "path": "PipelineStack/Vpc/PrivateSubnet2/RouteTable",
                    "attributes": {
                      "aws:cdk:cloudformation:type": "AWS::EC2::RouteTable",
                      "aws:cdk:cloudformation:props": {
                        "vpcId": {
                          "Ref": "Vpc8378EB38"
                        },
                        "tags": [
                          {
                            "key": "Name",
                            "value": "PipelineStack/Vpc/PrivateSubnet2"
                          }
                        ]
                      }
                    },
                    "constructInfo": {
                      "fqn": "@aws-cdk/aws-ec2.CfnRouteTable",
                      "version": "0.0.0"
                    }
                  },
                  "RouteTableAssociation": {
                    "id": "RouteTableAssociation",
                    "path": "PipelineStack/Vpc/PrivateSubnet2/RouteTableAssociation",
                    "attributes": {
                      "aws:cdk:cloudformation:type": "AWS::EC2::SubnetRouteTableAssociation",
                      "aws:cdk:cloudformation:props": {
                        "routeTableId": {
                          "Ref": "VpcPrivateSubnet2RouteTableA678073B"
                        },
                        "subnetId": {
                          "Ref": "VpcPrivateSubnet2Subnet3788AAA1"
                        }
                      }
                    },
                    "constructInfo": {
                      "fqn": "@aws-cdk/aws-ec2.CfnSubnetRouteTableAssociation",
                      "version": "0.0.0"
                    }
                  },
                  "DefaultRoute": {
                    "id": "DefaultRoute",
                    "path": "PipelineStack/Vpc/PrivateSubnet2/DefaultRoute",
                    "attributes": {
                      "aws:cdk:cloudformation:type": "AWS::EC2::Route",
                      "aws:cdk:cloudformation:props": {
                        "routeTableId": {
                          "Ref": "VpcPrivateSubnet2RouteTableA678073B"
                        },
                        "destinationCidrBlock": "0.0.0.0/0",
                        "natGatewayId": {
                          "Ref": "VpcPublicSubnet2NATGateway9182C01D"
                        }
                      }
                    },
                    "constructInfo": {
                      "fqn": "@aws-cdk/aws-ec2.CfnRoute",
                      "version": "0.0.0"
                    }
                  }
                },
                "constructInfo": {
                  "fqn": "@aws-cdk/aws-ec2.PrivateSubnet",
                  "version": "0.0.0"
                }
              },
              "IGW": {
                "id": "IGW",
                "path": "PipelineStack/Vpc/IGW",
                "attributes": {
                  "aws:cdk:cloudformation:type": "AWS::EC2::InternetGateway",
                  "aws:cdk:cloudformation:props": {
                    "tags": [
                      {
                        "key": "Name",
                        "value": "PipelineStack/Vpc"
                      }
                    ]
                  }
                },
                "constructInfo": {
                  "fqn": "@aws-cdk/aws-ec2.CfnInternetGateway",
                  "version": "0.0.0"
                }
              },
              "VPCGW": {
                "id": "VPCGW",
                "path": "PipelineStack/Vpc/VPCGW",
                "attributes": {
                  "aws:cdk:cloudformation:type": "AWS::EC2::VPCGatewayAttachment",
                  "aws:cdk:cloudformation:props": {
                    "vpcId": {
                      "Ref": "Vpc8378EB38"
                    },
                    "internetGatewayId": {
                      "Ref": "VpcIGWD7BA715C"
                    }
                  }
                },
                "constructInfo": {
                  "fqn": "@aws-cdk/aws-ec2.CfnVPCGatewayAttachment",
                  "version": "0.0.0"
                }
              }
            },
            "constructInfo": {
              "fqn": "@aws-cdk/aws-ec2.Vpc",
              "version": "0.0.0"
            }
          },
          "Pipeline": {
            "id": "Pipeline",
            "path": "PipelineStack/Pipeline",
            "children": {
              "Pipeline": {
                "id": "Pipeline",
                "path": "PipelineStack/Pipeline/Pipeline",
                "children": {
                  "ArtifactsBucket": {
                    "id": "ArtifactsBucket",
                    "path": "PipelineStack/Pipeline/Pipeline/ArtifactsBucket",
                    "children": {
                      "Resource": {
                        "id": "Resource",
                        "path": "PipelineStack/Pipeline/Pipeline/ArtifactsBucket/Resource",
                        "attributes": {
                          "aws:cdk:cloudformation:type": "AWS::S3::Bucket",
                          "aws:cdk:cloudformation:props": {
                            "bucketEncryption": {
                              "serverSideEncryptionConfiguration": [
                                {
                                  "serverSideEncryptionByDefault": {
                                    "sseAlgorithm": "aws:kms"
                                  }
                                }
                              ]
                            },
                            "publicAccessBlockConfiguration": {
                              "blockPublicAcls": true,
                              "blockPublicPolicy": true,
                              "ignorePublicAcls": true,
                              "restrictPublicBuckets": true
                            }
                          }
                        },
                        "constructInfo": {
                          "fqn": "@aws-cdk/aws-s3.CfnBucket",
                          "version": "0.0.0"
                        }
                      },
                      "Policy": {
                        "id": "Policy",
                        "path": "PipelineStack/Pipeline/Pipeline/ArtifactsBucket/Policy",
                        "children": {
                          "Resource": {
                            "id": "Resource",
                            "path": "PipelineStack/Pipeline/Pipeline/ArtifactsBucket/Policy/Resource",
                            "attributes": {
                              "aws:cdk:cloudformation:type": "AWS::S3::BucketPolicy",
                              "aws:cdk:cloudformation:props": {
                                "bucket": {
                                  "Ref": "PipelineArtifactsBucketAEA9A052"
                                },
                                "policyDocument": {
                                  "Statement": [
                                    {
                                      "Action": "s3:*",
                                      "Condition": {
                                        "Bool": {
                                          "aws:SecureTransport": "false"
                                        }
                                      },
                                      "Effect": "Deny",
                                      "Principal": {
                                        "AWS": "*"
                                      },
                                      "Resource": [
                                        {
                                          "Fn::GetAtt": [
                                            "PipelineArtifactsBucketAEA9A052",
                                            "Arn"
                                          ]
                                        },
                                        {
                                          "Fn::Join": [
                                            "",
                                            [
                                              {
                                                "Fn::GetAtt": [
                                                  "PipelineArtifactsBucketAEA9A052",
                                                  "Arn"
                                                ]
                                              },
                                              "/*"
                                            ]
                                          ]
                                        }
                                      ]
<<<<<<< HEAD
                                    },
                                    {
                                      "Action": [
                                        "s3:GetBucket*",
                                        "s3:GetObject*",
                                        "s3:List*"
                                      ],
                                      "Effect": "Allow",
                                      "Principal": {
                                        "AWS": {
                                          "Fn::Join": [
                                            "",
                                            [
                                              "arn:",
                                              {
                                                "Ref": "AWS::Partition"
                                              },
                                              ":iam::",
                                              {
                                                "Ref": "AWS::AccountId"
                                              },
                                              ":role/cdk-hnb659fds-deploy-role-",
                                              {
                                                "Ref": "AWS::AccountId"
                                              },
                                              "-",
                                              {
                                                "Ref": "AWS::Region"
                                              }
                                            ]
                                          ]
                                        }
                                      },
                                      "Resource": [
                                        {
                                          "Fn::GetAtt": [
                                            "PipelineArtifactsBucketAEA9A052",
                                            "Arn"
                                          ]
                                        },
                                        {
                                          "Fn::Join": [
                                            "",
                                            [
                                              {
                                                "Fn::GetAtt": [
                                                  "PipelineArtifactsBucketAEA9A052",
                                                  "Arn"
                                                ]
                                              },
                                              "/*"
                                            ]
                                          ]
                                        }
                                      ]
=======
>>>>>>> da4b93ed
                                    }
                                  ],
                                  "Version": "2012-10-17"
                                }
                              }
                            },
                            "constructInfo": {
                              "fqn": "@aws-cdk/aws-s3.CfnBucketPolicy",
                              "version": "0.0.0"
                            }
                          }
                        },
                        "constructInfo": {
                          "fqn": "@aws-cdk/aws-s3.BucketPolicy",
                          "version": "0.0.0"
                        }
                      }
                    },
                    "constructInfo": {
                      "fqn": "@aws-cdk/aws-s3.Bucket",
                      "version": "0.0.0"
                    }
                  },
                  "Role": {
                    "id": "Role",
                    "path": "PipelineStack/Pipeline/Pipeline/Role",
                    "children": {
                      "Resource": {
                        "id": "Resource",
                        "path": "PipelineStack/Pipeline/Pipeline/Role/Resource",
                        "attributes": {
                          "aws:cdk:cloudformation:type": "AWS::IAM::Role",
                          "aws:cdk:cloudformation:props": {
                            "assumeRolePolicyDocument": {
                              "Statement": [
                                {
                                  "Action": "sts:AssumeRole",
                                  "Effect": "Allow",
                                  "Principal": {
                                    "Service": "codepipeline.amazonaws.com"
                                  }
                                }
                              ],
                              "Version": "2012-10-17"
                            }
                          }
                        },
                        "constructInfo": {
                          "fqn": "@aws-cdk/aws-iam.CfnRole",
                          "version": "0.0.0"
                        }
                      },
                      "DefaultPolicy": {
                        "id": "DefaultPolicy",
                        "path": "PipelineStack/Pipeline/Pipeline/Role/DefaultPolicy",
                        "children": {
                          "Resource": {
                            "id": "Resource",
                            "path": "PipelineStack/Pipeline/Pipeline/Role/DefaultPolicy/Resource",
                            "attributes": {
                              "aws:cdk:cloudformation:type": "AWS::IAM::Policy",
                              "aws:cdk:cloudformation:props": {
                                "policyDocument": {
                                  "Statement": [
                                    {
                                      "Action": [
                                        "s3:Abort*",
                                        "s3:DeleteObject*",
                                        "s3:GetBucket*",
                                        "s3:GetObject*",
                                        "s3:List*",
                                        "s3:PutObject",
                                        "s3:PutObjectLegalHold",
                                        "s3:PutObjectRetention",
                                        "s3:PutObjectTagging",
                                        "s3:PutObjectVersionTagging"
                                      ],
                                      "Effect": "Allow",
                                      "Resource": [
                                        {
                                          "Fn::GetAtt": [
                                            "PipelineArtifactsBucketAEA9A052",
                                            "Arn"
                                          ]
                                        },
                                        {
                                          "Fn::Join": [
                                            "",
                                            [
                                              {
                                                "Fn::GetAtt": [
                                                  "PipelineArtifactsBucketAEA9A052",
                                                  "Arn"
                                                ]
                                              },
                                              "/*"
                                            ]
                                          ]
                                        }
                                      ]
                                    },
                                    {
                                      "Action": "sts:AssumeRole",
                                      "Effect": "Allow",
                                      "Resource": [
                                        {
                                          "Fn::GetAtt": [
<<<<<<< HEAD
                                            "PipelineAssetsFileAsset1CodePipelineActionRoleC0EC649A",
=======
                                            "PipelineBetaDeployCodePipelineActionRole2B286DC9",
>>>>>>> da4b93ed
                                            "Arn"
                                          ]
                                        },
                                        {
                                          "Fn::GetAtt": [
<<<<<<< HEAD
                                            "PipelineAssetsFileAsset2CodePipelineActionRole06965A59",
=======
                                            "PipelineBetaPrepareCodePipelineActionRoleB746DA86",
>>>>>>> da4b93ed
                                            "Arn"
                                          ]
                                        },
                                        {
                                          "Fn::GetAtt": [
                                            "PipelineBuildSynthCodePipelineActionRole4E7A6C97",
                                            "Arn"
                                          ]
                                        },
                                        {
                                          "Fn::GetAtt": [
                                            "PipelineUpdatePipelineSelfMutateCodePipelineActionRoleD6D4E5CF",
                                            "Arn"
                                          ]
<<<<<<< HEAD
                                        },
                                        {
                                          "Fn::Join": [
                                            "",
                                            [
                                              "arn:",
                                              {
                                                "Ref": "AWS::Partition"
                                              },
                                              ":iam::",
                                              {
                                                "Ref": "AWS::AccountId"
                                              },
                                              ":role/cdk-hnb659fds-deploy-role-",
                                              {
                                                "Ref": "AWS::AccountId"
                                              },
                                              "-",
                                              {
                                                "Ref": "AWS::Region"
                                              }
                                            ]
                                          ]
=======
>>>>>>> da4b93ed
                                        }
                                      ]
                                    }
                                  ],
                                  "Version": "2012-10-17"
                                },
                                "policyName": "PipelineRoleDefaultPolicy7BDC1ABB",
                                "roles": [
                                  {
                                    "Ref": "PipelineRoleB27FAA37"
                                  }
                                ]
                              }
                            },
                            "constructInfo": {
                              "fqn": "@aws-cdk/aws-iam.CfnPolicy",
                              "version": "0.0.0"
                            }
                          }
                        },
                        "constructInfo": {
                          "fqn": "@aws-cdk/aws-iam.Policy",
                          "version": "0.0.0"
                        }
                      }
                    },
                    "constructInfo": {
                      "fqn": "@aws-cdk/aws-iam.Role",
                      "version": "0.0.0"
                    }
                  },
                  "Resource": {
                    "id": "Resource",
                    "path": "PipelineStack/Pipeline/Pipeline/Resource",
                    "attributes": {
                      "aws:cdk:cloudformation:type": "AWS::CodePipeline::Pipeline",
                      "aws:cdk:cloudformation:props": {
                        "roleArn": {
                          "Fn::GetAtt": [
                            "PipelineRoleB27FAA37",
                            "Arn"
                          ]
                        },
                        "stages": [
                          {
                            "name": "Source",
                            "actions": [
                              {
                                "name": "aws_aws-cdk",
                                "outputArtifacts": [
                                  {
                                    "name": "aws_aws_cdk_Source"
                                  }
                                ],
                                "actionTypeId": {
                                  "category": "Source",
                                  "version": "1",
                                  "owner": "ThirdParty",
                                  "provider": "GitHub"
                                },
                                "configuration": {
                                  "Owner": "aws",
                                  "Repo": "aws-cdk",
                                  "Branch": "v2-main",
                                  "OAuthToken": "{{resolve:secretsmanager:github-token:SecretString:::}}",
                                  "PollForSourceChanges": false
                                },
                                "runOrder": 1
                              }
                            ]
                          },
                          {
                            "name": "Build",
                            "actions": [
                              {
                                "name": "Synth",
                                "inputArtifacts": [
                                  {
                                    "name": "aws_aws_cdk_Source"
                                  }
                                ],
                                "outputArtifacts": [
                                  {
                                    "name": "Synth_Output"
                                  }
                                ],
                                "actionTypeId": {
                                  "category": "Build",
                                  "version": "1",
                                  "owner": "AWS",
                                  "provider": "CodeBuild"
                                },
                                "configuration": {
                                  "ProjectName": {
                                    "Ref": "PipelineBuildSynthCdkBuildProject6BEFA8E6"
                                  },
                                  "EnvironmentVariables": "[{\"name\":\"_PROJECT_CONFIG_HASH\",\"type\":\"PLAINTEXT\",\"value\":\"00ebacfb32b1bde8d3638577308e7b7144dfa3b0a58a83bc6ff38a3b1f26951c\"}]"
                                },
                                "runOrder": 1,
                                "roleArn": {
                                  "Fn::GetAtt": [
                                    "PipelineBuildSynthCodePipelineActionRole4E7A6C97",
                                    "Arn"
                                  ]
                                }
                              }
                            ]
                          },
                          {
                            "name": "UpdatePipeline",
                            "actions": [
                              {
                                "name": "SelfMutate",
                                "inputArtifacts": [
                                  {
                                    "name": "Synth_Output"
                                  }
                                ],
                                "actionTypeId": {
                                  "category": "Build",
                                  "version": "1",
                                  "owner": "AWS",
                                  "provider": "CodeBuild"
                                },
                                "configuration": {
                                  "ProjectName": {
                                    "Ref": "PipelineUpdatePipelineSelfMutationDAA41400"
                                  },
                                  "EnvironmentVariables": "[{\"name\":\"_PROJECT_CONFIG_HASH\",\"type\":\"PLAINTEXT\",\"value\":\"c0779bd925c3a7f19be75a4973c668d10d00ce3552b882c7d2ba3fa3cee6d976\"}]"
                                },
                                "runOrder": 1,
                                "roleArn": {
                                  "Fn::GetAtt": [
                                    "PipelineUpdatePipelineSelfMutateCodePipelineActionRoleD6D4E5CF",
                                    "Arn"
                                  ]
                                }
                              }
                            ]
                          },
                          {
                            "name": "Beta",
                            "actions": [
                              {
                                "name": "Prepare",
                                "inputArtifacts": [
                                  {
                                    "name": "Synth_Output"
                                  }
                                ],
                                "actionTypeId": {
                                  "category": "Deploy",
                                  "version": "1",
                                  "owner": "AWS",
                                  "provider": "CloudFormation"
                                },
                                "configuration": {
                                  "StackName": "Beta-Stack1",
                                  "Capabilities": "CAPABILITY_NAMED_IAM,CAPABILITY_AUTO_EXPAND",
                                  "RoleArn": {
                                    "Fn::GetAtt": [
                                      "PipelineBetaPrepareRoleD66446CC",
                                      "Arn"
                                    ]
                                  },
                                  "ActionMode": "CHANGE_SET_REPLACE",
                                  "ChangeSetName": "PipelineChange",
                                  "TemplatePath": "Synth_Output::assembly-PipelineStack-Beta/PipelineStackBetaStack1E6541489.template.json"
                                },
                                "runOrder": 1,
                                "roleArn": {
                                  "Fn::GetAtt": [
                                    "PipelineBetaPrepareCodePipelineActionRoleB746DA86",
                                    "Arn"
                                  ]
                                }
                              },
                              {
                                "name": "Deploy",
                                "actionTypeId": {
                                  "category": "Deploy",
                                  "version": "1",
                                  "owner": "AWS",
                                  "provider": "CloudFormation"
                                },
                                "configuration": {
                                  "StackName": "Beta-Stack1",
                                  "ActionMode": "CHANGE_SET_EXECUTE",
                                  "ChangeSetName": "PipelineChange"
                                },
                                "runOrder": 2,
                                "roleArn": {
                                  "Fn::GetAtt": [
                                    "PipelineBetaDeployCodePipelineActionRole2B286DC9",
                                    "Arn"
                                  ]
                                }
                              }
                            ]
                          }
                        ],
                        "artifactStore": {
                          "type": "S3",
                          "location": {
                            "Ref": "PipelineArtifactsBucketAEA9A052"
                          }
                        },
                        "restartExecutionOnUpdate": true
                      }
                    },
                    "constructInfo": {
                      "fqn": "@aws-cdk/aws-codepipeline.CfnPipeline",
                      "version": "0.0.0"
                    }
                  },
                  "Source": {
                    "id": "Source",
                    "path": "PipelineStack/Pipeline/Pipeline/Source",
                    "children": {
                      "aws_aws-cdk": {
                        "id": "aws_aws-cdk",
                        "path": "PipelineStack/Pipeline/Pipeline/Source/aws_aws-cdk",
                        "children": {
                          "WebhookResource": {
                            "id": "WebhookResource",
                            "path": "PipelineStack/Pipeline/Pipeline/Source/aws_aws-cdk/WebhookResource",
                            "attributes": {
                              "aws:cdk:cloudformation:type": "AWS::CodePipeline::Webhook",
                              "aws:cdk:cloudformation:props": {
                                "authentication": "GITHUB_HMAC",
                                "authenticationConfiguration": {
                                  "secretToken": "{{resolve:secretsmanager:github-token:SecretString:::}}"
                                },
                                "filters": [
                                  {
                                    "jsonPath": "$.ref",
                                    "matchEquals": "refs/heads/{Branch}"
                                  }
                                ],
                                "targetAction": "aws_aws-cdk",
                                "targetPipeline": {
                                  "Ref": "Pipeline9850B417"
                                },
                                "targetPipelineVersion": 1,
                                "registerWithThirdParty": true
                              }
                            },
                            "constructInfo": {
                              "fqn": "@aws-cdk/aws-codepipeline.CfnWebhook",
                              "version": "0.0.0"
                            }
                          }
                        },
                        "constructInfo": {
                          "fqn": "constructs.Construct",
                          "version": "10.0.9"
                        }
                      }
                    },
                    "constructInfo": {
                      "fqn": "constructs.Construct",
                      "version": "10.0.9"
                    }
                  },
                  "Build": {
                    "id": "Build",
                    "path": "PipelineStack/Pipeline/Pipeline/Build",
                    "children": {
                      "Synth": {
                        "id": "Synth",
                        "path": "PipelineStack/Pipeline/Pipeline/Build/Synth",
                        "children": {
                          "CdkBuildProject": {
                            "id": "CdkBuildProject",
                            "path": "PipelineStack/Pipeline/Pipeline/Build/Synth/CdkBuildProject",
                            "children": {
                              "Role": {
                                "id": "Role",
                                "path": "PipelineStack/Pipeline/Pipeline/Build/Synth/CdkBuildProject/Role",
                                "children": {
                                  "Resource": {
                                    "id": "Resource",
                                    "path": "PipelineStack/Pipeline/Pipeline/Build/Synth/CdkBuildProject/Role/Resource",
                                    "attributes": {
                                      "aws:cdk:cloudformation:type": "AWS::IAM::Role",
                                      "aws:cdk:cloudformation:props": {
                                        "assumeRolePolicyDocument": {
                                          "Statement": [
                                            {
                                              "Action": "sts:AssumeRole",
                                              "Effect": "Allow",
                                              "Principal": {
                                                "Service": "codebuild.amazonaws.com"
                                              }
                                            }
                                          ],
                                          "Version": "2012-10-17"
                                        }
                                      }
                                    },
                                    "constructInfo": {
                                      "fqn": "@aws-cdk/aws-iam.CfnRole",
                                      "version": "0.0.0"
                                    }
                                  },
                                  "DefaultPolicy": {
                                    "id": "DefaultPolicy",
                                    "path": "PipelineStack/Pipeline/Pipeline/Build/Synth/CdkBuildProject/Role/DefaultPolicy",
                                    "children": {
                                      "Resource": {
                                        "id": "Resource",
                                        "path": "PipelineStack/Pipeline/Pipeline/Build/Synth/CdkBuildProject/Role/DefaultPolicy/Resource",
                                        "attributes": {
                                          "aws:cdk:cloudformation:type": "AWS::IAM::Policy",
                                          "aws:cdk:cloudformation:props": {
                                            "policyDocument": {
                                              "Statement": [
                                                {
                                                  "Action": "ec2:CreateNetworkInterfacePermission",
                                                  "Condition": {
                                                    "StringEquals": {
                                                      "ec2:Subnet": [
                                                        {
                                                          "Fn::Join": [
                                                            "",
                                                            [
                                                              "arn:",
                                                              {
                                                                "Ref": "AWS::Partition"
                                                              },
                                                              ":ec2:",
                                                              {
                                                                "Ref": "AWS::Region"
                                                              },
                                                              ":",
                                                              {
                                                                "Ref": "AWS::AccountId"
                                                              },
                                                              ":subnet/",
                                                              {
                                                                "Ref": "VpcPrivateSubnet1Subnet536B997A"
                                                              }
                                                            ]
                                                          ]
                                                        },
                                                        {
                                                          "Fn::Join": [
                                                            "",
                                                            [
                                                              "arn:",
                                                              {
                                                                "Ref": "AWS::Partition"
                                                              },
                                                              ":ec2:",
                                                              {
                                                                "Ref": "AWS::Region"
                                                              },
                                                              ":",
                                                              {
                                                                "Ref": "AWS::AccountId"
                                                              },
                                                              ":subnet/",
                                                              {
                                                                "Ref": "VpcPrivateSubnet2Subnet3788AAA1"
                                                              }
                                                            ]
                                                          ]
                                                        }
                                                      ],
                                                      "ec2:AuthorizedService": "codebuild.amazonaws.com"
                                                    }
                                                  },
                                                  "Effect": "Allow",
                                                  "Resource": {
                                                    "Fn::Join": [
                                                      "",
                                                      [
                                                        "arn:",
                                                        {
                                                          "Ref": "AWS::Partition"
                                                        },
                                                        ":ec2:",
                                                        {
                                                          "Ref": "AWS::Region"
                                                        },
                                                        ":",
                                                        {
                                                          "Ref": "AWS::AccountId"
                                                        },
                                                        ":network-interface/*"
                                                      ]
                                                    ]
                                                  }
                                                },
                                                {
                                                  "Action": [
                                                    "logs:CreateLogGroup",
                                                    "logs:CreateLogStream",
                                                    "logs:PutLogEvents"
                                                  ],
                                                  "Effect": "Allow",
                                                  "Resource": [
                                                    {
                                                      "Fn::Join": [
                                                        "",
                                                        [
                                                          "arn:",
                                                          {
                                                            "Ref": "AWS::Partition"
                                                          },
                                                          ":logs:",
                                                          {
                                                            "Ref": "AWS::Region"
                                                          },
                                                          ":",
                                                          {
                                                            "Ref": "AWS::AccountId"
                                                          },
                                                          ":log-group:/aws/codebuild/",
                                                          {
                                                            "Ref": "PipelineBuildSynthCdkBuildProject6BEFA8E6"
                                                          },
                                                          ":*"
                                                        ]
                                                      ]
                                                    },
                                                    {
                                                      "Fn::Join": [
                                                        "",
                                                        [
                                                          "arn:",
                                                          {
                                                            "Ref": "AWS::Partition"
                                                          },
                                                          ":logs:",
                                                          {
                                                            "Ref": "AWS::Region"
                                                          },
                                                          ":",
                                                          {
                                                            "Ref": "AWS::AccountId"
                                                          },
                                                          ":log-group:/aws/codebuild/",
                                                          {
                                                            "Ref": "PipelineBuildSynthCdkBuildProject6BEFA8E6"
                                                          }
                                                        ]
                                                      ]
                                                    }
                                                  ]
                                                },
                                                {
                                                  "Action": [
                                                    "codebuild:BatchPutCodeCoverages",
                                                    "codebuild:BatchPutTestCases",
                                                    "codebuild:CreateReport",
                                                    "codebuild:CreateReportGroup",
                                                    "codebuild:UpdateReport"
                                                  ],
                                                  "Effect": "Allow",
                                                  "Resource": {
                                                    "Fn::Join": [
                                                      "",
                                                      [
                                                        "arn:",
                                                        {
                                                          "Ref": "AWS::Partition"
                                                        },
                                                        ":codebuild:",
                                                        {
                                                          "Ref": "AWS::Region"
                                                        },
                                                        ":",
                                                        {
                                                          "Ref": "AWS::AccountId"
                                                        },
                                                        ":report-group/",
                                                        {
                                                          "Ref": "PipelineBuildSynthCdkBuildProject6BEFA8E6"
                                                        },
                                                        "-*"
                                                      ]
                                                    ]
                                                  }
                                                },
                                                {
                                                  "Action": [
                                                    "s3:Abort*",
                                                    "s3:DeleteObject*",
                                                    "s3:GetBucket*",
                                                    "s3:GetObject*",
                                                    "s3:List*",
                                                    "s3:PutObject",
                                                    "s3:PutObjectLegalHold",
                                                    "s3:PutObjectRetention",
                                                    "s3:PutObjectTagging",
                                                    "s3:PutObjectVersionTagging"
                                                  ],
                                                  "Effect": "Allow",
                                                  "Resource": [
                                                    {
                                                      "Fn::GetAtt": [
                                                        "PipelineArtifactsBucketAEA9A052",
                                                        "Arn"
                                                      ]
                                                    },
                                                    {
                                                      "Fn::Join": [
                                                        "",
                                                        [
                                                          {
                                                            "Fn::GetAtt": [
                                                              "PipelineArtifactsBucketAEA9A052",
                                                              "Arn"
                                                            ]
                                                          },
                                                          "/*"
                                                        ]
                                                      ]
                                                    }
                                                  ]
                                                }
                                              ],
                                              "Version": "2012-10-17"
                                            },
                                            "policyName": "PipelineBuildSynthCdkBuildProjectRoleDefaultPolicyFB6C941C",
                                            "roles": [
                                              {
                                                "Ref": "PipelineBuildSynthCdkBuildProjectRole231EEA2A"
                                              }
                                            ]
                                          }
                                        },
                                        "constructInfo": {
                                          "fqn": "@aws-cdk/aws-iam.CfnPolicy",
                                          "version": "0.0.0"
                                        }
                                      }
                                    },
                                    "constructInfo": {
                                      "fqn": "@aws-cdk/aws-iam.Policy",
                                      "version": "0.0.0"
                                    }
                                  }
                                },
                                "constructInfo": {
                                  "fqn": "@aws-cdk/aws-iam.Role",
                                  "version": "0.0.0"
                                }
                              },
                              "SecurityGroup": {
                                "id": "SecurityGroup",
                                "path": "PipelineStack/Pipeline/Pipeline/Build/Synth/CdkBuildProject/SecurityGroup",
                                "children": {
                                  "Resource": {
                                    "id": "Resource",
                                    "path": "PipelineStack/Pipeline/Pipeline/Build/Synth/CdkBuildProject/SecurityGroup/Resource",
                                    "attributes": {
                                      "aws:cdk:cloudformation:type": "AWS::EC2::SecurityGroup",
                                      "aws:cdk:cloudformation:props": {
                                        "groupDescription": "Automatic generated security group for CodeBuild PipelineStackPipelineBuildSynthCdkBuildProject225CEB2C",
                                        "securityGroupEgress": [
                                          {
                                            "cidrIp": "0.0.0.0/0",
                                            "description": "Allow all outbound traffic by default",
                                            "ipProtocol": "-1"
                                          }
                                        ],
                                        "vpcId": {
                                          "Ref": "Vpc8378EB38"
                                        }
                                      }
                                    },
                                    "constructInfo": {
                                      "fqn": "@aws-cdk/aws-ec2.CfnSecurityGroup",
                                      "version": "0.0.0"
                                    }
                                  }
                                },
                                "constructInfo": {
                                  "fqn": "@aws-cdk/aws-ec2.SecurityGroup",
                                  "version": "0.0.0"
                                }
                              },
                              "Resource": {
                                "id": "Resource",
                                "path": "PipelineStack/Pipeline/Pipeline/Build/Synth/CdkBuildProject/Resource",
                                "attributes": {
                                  "aws:cdk:cloudformation:type": "AWS::CodeBuild::Project",
                                  "aws:cdk:cloudformation:props": {
                                    "artifacts": {
                                      "type": "CODEPIPELINE"
                                    },
                                    "environment": {
                                      "type": "LINUX_CONTAINER",
                                      "image": "aws/codebuild/standard:5.0",
                                      "imagePullCredentialsType": "CODEBUILD",
                                      "privilegedMode": false,
                                      "computeType": "BUILD_GENERAL1_SMALL"
                                    },
                                    "serviceRole": {
                                      "Fn::GetAtt": [
                                        "PipelineBuildSynthCdkBuildProjectRole231EEA2A",
                                        "Arn"
                                      ]
                                    },
                                    "source": {
                                      "type": "CODEPIPELINE",
                                      "buildSpec": "{\n  \"version\": \"0.2\",\n  \"phases\": {\n    \"build\": {\n      \"commands\": [\n        \"npm ci\",\n        \"npm run build\",\n        \"npx cdk synth\"\n      ]\n    }\n  },\n  \"artifacts\": {\n    \"base-directory\": \"cdk.out\",\n    \"files\": \"**/*\"\n  }\n}"
                                    },
                                    "cache": {
                                      "type": "NO_CACHE"
                                    },
                                    "description": "Pipeline step PipelineStack/Pipeline/Build/Synth",
                                    "encryptionKey": "alias/aws/s3",
                                    "vpcConfig": {
                                      "vpcId": {
                                        "Ref": "Vpc8378EB38"
                                      },
                                      "subnets": [
                                        {
                                          "Ref": "VpcPrivateSubnet1Subnet536B997A"
                                        },
                                        {
                                          "Ref": "VpcPrivateSubnet2Subnet3788AAA1"
                                        }
                                      ],
                                      "securityGroupIds": [
                                        {
                                          "Fn::GetAtt": [
                                            "PipelineBuildSynthCdkBuildProjectSecurityGroup84F92459",
                                            "GroupId"
                                          ]
                                        }
                                      ]
                                    }
                                  }
                                },
                                "constructInfo": {
                                  "fqn": "@aws-cdk/aws-codebuild.CfnProject",
                                  "version": "0.0.0"
                                }
                              },
                              "PolicyDocument": {
                                "id": "PolicyDocument",
                                "path": "PipelineStack/Pipeline/Pipeline/Build/Synth/CdkBuildProject/PolicyDocument",
                                "children": {
                                  "Resource": {
                                    "id": "Resource",
                                    "path": "PipelineStack/Pipeline/Pipeline/Build/Synth/CdkBuildProject/PolicyDocument/Resource",
                                    "attributes": {
                                      "aws:cdk:cloudformation:type": "AWS::IAM::Policy",
                                      "aws:cdk:cloudformation:props": {
                                        "policyDocument": {
                                          "Statement": [
                                            {
                                              "Action": [
                                                "ec2:CreateNetworkInterface",
                                                "ec2:DeleteNetworkInterface",
                                                "ec2:DescribeDhcpOptions",
                                                "ec2:DescribeNetworkInterfaces",
                                                "ec2:DescribeSecurityGroups",
                                                "ec2:DescribeSubnets",
                                                "ec2:DescribeVpcs"
                                              ],
                                              "Effect": "Allow",
                                              "Resource": "*"
                                            }
                                          ],
                                          "Version": "2012-10-17"
                                        },
                                        "policyName": "PipelineBuildSynthCdkBuildProjectPolicyDocument4D16371A",
                                        "roles": [
                                          {
                                            "Ref": "PipelineBuildSynthCdkBuildProjectRole231EEA2A"
                                          }
                                        ]
                                      }
                                    },
                                    "constructInfo": {
                                      "fqn": "@aws-cdk/aws-iam.CfnPolicy",
                                      "version": "0.0.0"
                                    }
                                  }
                                },
                                "constructInfo": {
                                  "fqn": "@aws-cdk/aws-iam.Policy",
                                  "version": "0.0.0"
                                }
                              }
                            },
                            "constructInfo": {
                              "fqn": "@aws-cdk/aws-codebuild.PipelineProject",
                              "version": "0.0.0"
                            }
                          },
                          "CodePipelineActionRole": {
                            "id": "CodePipelineActionRole",
                            "path": "PipelineStack/Pipeline/Pipeline/Build/Synth/CodePipelineActionRole",
                            "children": {
                              "Resource": {
                                "id": "Resource",
                                "path": "PipelineStack/Pipeline/Pipeline/Build/Synth/CodePipelineActionRole/Resource",
                                "attributes": {
                                  "aws:cdk:cloudformation:type": "AWS::IAM::Role",
                                  "aws:cdk:cloudformation:props": {
                                    "assumeRolePolicyDocument": {
                                      "Statement": [
                                        {
                                          "Action": "sts:AssumeRole",
                                          "Effect": "Allow",
                                          "Principal": {
                                            "AWS": {
                                              "Fn::Join": [
                                                "",
                                                [
                                                  "arn:",
                                                  {
                                                    "Ref": "AWS::Partition"
                                                  },
                                                  ":iam::",
                                                  {
                                                    "Ref": "AWS::AccountId"
                                                  },
                                                  ":root"
                                                ]
                                              ]
                                            }
                                          }
                                        }
                                      ],
                                      "Version": "2012-10-17"
                                    }
                                  }
                                },
                                "constructInfo": {
                                  "fqn": "@aws-cdk/aws-iam.CfnRole",
                                  "version": "0.0.0"
                                }
                              },
                              "DefaultPolicy": {
                                "id": "DefaultPolicy",
                                "path": "PipelineStack/Pipeline/Pipeline/Build/Synth/CodePipelineActionRole/DefaultPolicy",
                                "children": {
                                  "Resource": {
                                    "id": "Resource",
                                    "path": "PipelineStack/Pipeline/Pipeline/Build/Synth/CodePipelineActionRole/DefaultPolicy/Resource",
                                    "attributes": {
                                      "aws:cdk:cloudformation:type": "AWS::IAM::Policy",
                                      "aws:cdk:cloudformation:props": {
                                        "policyDocument": {
                                          "Statement": [
                                            {
                                              "Action": [
                                                "codebuild:BatchGetBuilds",
                                                "codebuild:StartBuild",
                                                "codebuild:StopBuild"
                                              ],
                                              "Effect": "Allow",
                                              "Resource": {
                                                "Fn::GetAtt": [
                                                  "PipelineBuildSynthCdkBuildProject6BEFA8E6",
                                                  "Arn"
                                                ]
                                              }
                                            }
                                          ],
                                          "Version": "2012-10-17"
                                        },
                                        "policyName": "PipelineBuildSynthCodePipelineActionRoleDefaultPolicy92C90290",
                                        "roles": [
                                          {
                                            "Ref": "PipelineBuildSynthCodePipelineActionRole4E7A6C97"
                                          }
                                        ]
                                      }
                                    },
                                    "constructInfo": {
                                      "fqn": "@aws-cdk/aws-iam.CfnPolicy",
                                      "version": "0.0.0"
                                    }
                                  }
                                },
                                "constructInfo": {
                                  "fqn": "@aws-cdk/aws-iam.Policy",
                                  "version": "0.0.0"
                                }
                              }
                            },
                            "constructInfo": {
                              "fqn": "@aws-cdk/aws-iam.Role",
                              "version": "0.0.0"
                            }
                          }
                        },
                        "constructInfo": {
                          "fqn": "constructs.Construct",
                          "version": "10.0.9"
                        }
                      }
                    },
                    "constructInfo": {
                      "fqn": "constructs.Construct",
                      "version": "10.0.9"
                    }
                  },
                  "UpdatePipeline": {
                    "id": "UpdatePipeline",
                    "path": "PipelineStack/Pipeline/Pipeline/UpdatePipeline",
                    "children": {
                      "SelfMutate": {
                        "id": "SelfMutate",
                        "path": "PipelineStack/Pipeline/Pipeline/UpdatePipeline/SelfMutate",
                        "children": {
                          "CodePipelineActionRole": {
                            "id": "CodePipelineActionRole",
                            "path": "PipelineStack/Pipeline/Pipeline/UpdatePipeline/SelfMutate/CodePipelineActionRole",
                            "children": {
                              "Resource": {
                                "id": "Resource",
                                "path": "PipelineStack/Pipeline/Pipeline/UpdatePipeline/SelfMutate/CodePipelineActionRole/Resource",
                                "attributes": {
                                  "aws:cdk:cloudformation:type": "AWS::IAM::Role",
                                  "aws:cdk:cloudformation:props": {
                                    "assumeRolePolicyDocument": {
                                      "Statement": [
                                        {
                                          "Action": "sts:AssumeRole",
                                          "Effect": "Allow",
                                          "Principal": {
                                            "AWS": {
                                              "Fn::Join": [
                                                "",
                                                [
                                                  "arn:",
                                                  {
                                                    "Ref": "AWS::Partition"
                                                  },
                                                  ":iam::",
                                                  {
                                                    "Ref": "AWS::AccountId"
                                                  },
                                                  ":root"
                                                ]
                                              ]
                                            }
                                          }
                                        }
                                      ],
                                      "Version": "2012-10-17"
                                    }
                                  }
                                },
                                "constructInfo": {
                                  "fqn": "@aws-cdk/aws-iam.CfnRole",
                                  "version": "0.0.0"
                                }
                              },
                              "DefaultPolicy": {
                                "id": "DefaultPolicy",
                                "path": "PipelineStack/Pipeline/Pipeline/UpdatePipeline/SelfMutate/CodePipelineActionRole/DefaultPolicy",
                                "children": {
                                  "Resource": {
                                    "id": "Resource",
                                    "path": "PipelineStack/Pipeline/Pipeline/UpdatePipeline/SelfMutate/CodePipelineActionRole/DefaultPolicy/Resource",
                                    "attributes": {
                                      "aws:cdk:cloudformation:type": "AWS::IAM::Policy",
                                      "aws:cdk:cloudformation:props": {
                                        "policyDocument": {
                                          "Statement": [
                                            {
                                              "Action": [
                                                "codebuild:BatchGetBuilds",
                                                "codebuild:StartBuild",
                                                "codebuild:StopBuild"
                                              ],
                                              "Effect": "Allow",
                                              "Resource": {
                                                "Fn::GetAtt": [
                                                  "PipelineUpdatePipelineSelfMutationDAA41400",
                                                  "Arn"
                                                ]
                                              }
                                            }
                                          ],
                                          "Version": "2012-10-17"
                                        },
                                        "policyName": "PipelineUpdatePipelineSelfMutateCodePipelineActionRoleDefaultPolicyE626265B",
                                        "roles": [
                                          {
                                            "Ref": "PipelineUpdatePipelineSelfMutateCodePipelineActionRoleD6D4E5CF"
                                          }
                                        ]
                                      }
                                    },
                                    "constructInfo": {
                                      "fqn": "@aws-cdk/aws-iam.CfnPolicy",
                                      "version": "0.0.0"
                                    }
                                  }
                                },
                                "constructInfo": {
                                  "fqn": "@aws-cdk/aws-iam.Policy",
                                  "version": "0.0.0"
                                }
                              }
                            },
                            "constructInfo": {
                              "fqn": "@aws-cdk/aws-iam.Role",
                              "version": "0.0.0"
                            }
                          }
                        },
                        "constructInfo": {
                          "fqn": "constructs.Construct",
                          "version": "10.0.9"
                        }
                      }
                    },
                    "constructInfo": {
                      "fqn": "constructs.Construct",
                      "version": "10.0.9"
                    }
                  },
                  "Beta": {
                    "id": "Beta",
                    "path": "PipelineStack/Pipeline/Pipeline/Beta",
                    "children": {
                      "Prepare": {
                        "id": "Prepare",
                        "path": "PipelineStack/Pipeline/Pipeline/Beta/Prepare",
                        "children": {
                          "CodePipelineActionRole": {
                            "id": "CodePipelineActionRole",
                            "path": "PipelineStack/Pipeline/Pipeline/Beta/Prepare/CodePipelineActionRole",
                            "children": {
                              "Resource": {
                                "id": "Resource",
                                "path": "PipelineStack/Pipeline/Pipeline/Beta/Prepare/CodePipelineActionRole/Resource",
                                "attributes": {
                                  "aws:cdk:cloudformation:type": "AWS::IAM::Role",
                                  "aws:cdk:cloudformation:props": {
                                    "assumeRolePolicyDocument": {
                                      "Statement": [
                                        {
                                          "Action": "sts:AssumeRole",
                                          "Effect": "Allow",
                                          "Principal": {
                                            "AWS": {
                                              "Fn::Join": [
                                                "",
                                                [
                                                  "arn:",
                                                  {
                                                    "Ref": "AWS::Partition"
                                                  },
                                                  ":iam::",
                                                  {
                                                    "Ref": "AWS::AccountId"
                                                  },
                                                  ":root"
                                                ]
                                              ]
                                            }
                                          }
                                        }
                                      ],
                                      "Version": "2012-10-17"
                                    }
                                  }
                                },
                                "constructInfo": {
                                  "fqn": "@aws-cdk/aws-iam.CfnRole",
                                  "version": "0.0.0"
                                }
                              },
                              "8389e75f-0810-4838-bf64-d6f85a95cf83": {
                                "id": "8389e75f-0810-4838-bf64-d6f85a95cf83",
                                "path": "PipelineStack/Pipeline/Pipeline/Beta/Prepare/CodePipelineActionRole/8389e75f-0810-4838-bf64-d6f85a95cf83",
                                "constructInfo": {
                                  "fqn": "constructs.Construct",
                                  "version": "10.0.9"
                                }
                              },
                              "DefaultPolicy": {
                                "id": "DefaultPolicy",
                                "path": "PipelineStack/Pipeline/Pipeline/Beta/Prepare/CodePipelineActionRole/DefaultPolicy",
                                "children": {
                                  "Resource": {
                                    "id": "Resource",
                                    "path": "PipelineStack/Pipeline/Pipeline/Beta/Prepare/CodePipelineActionRole/DefaultPolicy/Resource",
                                    "attributes": {
                                      "aws:cdk:cloudformation:type": "AWS::IAM::Policy",
                                      "aws:cdk:cloudformation:props": {
                                        "policyDocument": {
                                          "Statement": [
                                            {
                                              "Action": "iam:PassRole",
                                              "Effect": "Allow",
                                              "Resource": {
                                                "Fn::GetAtt": [
                                                  "PipelineBetaPrepareRoleD66446CC",
                                                  "Arn"
                                                ]
                                              }
                                            },
                                            {
                                              "Action": [
                                                "s3:GetBucket*",
                                                "s3:GetObject*",
                                                "s3:List*"
                                              ],
                                              "Effect": "Allow",
                                              "Resource": [
                                                {
                                                  "Fn::GetAtt": [
                                                    "PipelineArtifactsBucketAEA9A052",
                                                    "Arn"
                                                  ]
                                                },
                                                {
                                                  "Fn::Join": [
                                                    "",
                                                    [
                                                      {
                                                        "Fn::GetAtt": [
                                                          "PipelineArtifactsBucketAEA9A052",
                                                          "Arn"
                                                        ]
                                                      },
                                                      "/*"
                                                    ]
                                                  ]
                                                }
                                              ]
                                            },
                                            {
                                              "Action": [
                                                "cloudformation:CreateChangeSet",
                                                "cloudformation:DeleteChangeSet",
                                                "cloudformation:DescribeChangeSet",
                                                "cloudformation:DescribeStacks"
                                              ],
                                              "Condition": {
                                                "StringEqualsIfExists": {
                                                  "cloudformation:ChangeSetName": "PipelineChange"
                                                }
                                              },
                                              "Effect": "Allow",
                                              "Resource": {
                                                "Fn::Join": [
                                                  "",
                                                  [
                                                    "arn:",
                                                    {
                                                      "Ref": "AWS::Partition"
                                                    },
                                                    ":cloudformation:",
                                                    {
                                                      "Ref": "AWS::Region"
                                                    },
                                                    ":",
                                                    {
                                                      "Ref": "AWS::AccountId"
                                                    },
                                                    ":stack/Beta-Stack1/*"
                                                  ]
                                                ]
                                              }
                                            }
                                          ],
                                          "Version": "2012-10-17"
                                        },
                                        "policyName": "PipelineBetaPrepareCodePipelineActionRoleDefaultPolicy30879019",
                                        "roles": [
                                          {
                                            "Ref": "PipelineBetaPrepareCodePipelineActionRoleB746DA86"
                                          }
                                        ]
                                      }
                                    },
                                    "constructInfo": {
                                      "fqn": "@aws-cdk/aws-iam.CfnPolicy",
                                      "version": "0.0.0"
                                    }
                                  }
                                },
                                "constructInfo": {
                                  "fqn": "@aws-cdk/aws-iam.Policy",
                                  "version": "0.0.0"
                                }
                              }
                            },
                            "constructInfo": {
                              "fqn": "@aws-cdk/aws-iam.Role",
                              "version": "0.0.0"
                            }
                          },
                          "Role": {
                            "id": "Role",
                            "path": "PipelineStack/Pipeline/Pipeline/Beta/Prepare/Role",
                            "children": {
                              "Resource": {
                                "id": "Resource",
                                "path": "PipelineStack/Pipeline/Pipeline/Beta/Prepare/Role/Resource",
                                "attributes": {
                                  "aws:cdk:cloudformation:type": "AWS::IAM::Role",
                                  "aws:cdk:cloudformation:props": {
                                    "assumeRolePolicyDocument": {
                                      "Statement": [
                                        {
                                          "Action": "sts:AssumeRole",
                                          "Effect": "Allow",
                                          "Principal": {
                                            "Service": "cloudformation.amazonaws.com"
                                          }
                                        }
                                      ],
                                      "Version": "2012-10-17"
                                    }
                                  }
                                },
                                "constructInfo": {
                                  "fqn": "@aws-cdk/aws-iam.CfnRole",
                                  "version": "0.0.0"
                                }
                              },
                              "DefaultPolicy": {
                                "id": "DefaultPolicy",
                                "path": "PipelineStack/Pipeline/Pipeline/Beta/Prepare/Role/DefaultPolicy",
                                "children": {
                                  "Resource": {
                                    "id": "Resource",
                                    "path": "PipelineStack/Pipeline/Pipeline/Beta/Prepare/Role/DefaultPolicy/Resource",
                                    "attributes": {
                                      "aws:cdk:cloudformation:type": "AWS::IAM::Policy",
                                      "aws:cdk:cloudformation:props": {
                                        "policyDocument": {
                                          "Statement": [
                                            {
                                              "Action": [
                                                "s3:GetBucket*",
                                                "s3:GetObject*",
                                                "s3:List*"
                                              ],
                                              "Effect": "Allow",
                                              "Resource": [
                                                {
                                                  "Fn::GetAtt": [
                                                    "PipelineArtifactsBucketAEA9A052",
                                                    "Arn"
                                                  ]
                                                },
                                                {
                                                  "Fn::Join": [
                                                    "",
                                                    [
                                                      {
                                                        "Fn::GetAtt": [
                                                          "PipelineArtifactsBucketAEA9A052",
                                                          "Arn"
                                                        ]
                                                      },
                                                      "/*"
                                                    ]
                                                  ]
                                                }
                                              ]
                                            },
                                            {
                                              "Action": "*",
                                              "Effect": "Allow",
                                              "Resource": "*"
                                            }
                                          ],
                                          "Version": "2012-10-17"
                                        },
                                        "policyName": "PipelineBetaPrepareRoleDefaultPolicy74006BE8",
                                        "roles": [
                                          {
                                            "Ref": "PipelineBetaPrepareRoleD66446CC"
                                          }
                                        ]
                                      }
                                    },
                                    "constructInfo": {
                                      "fqn": "@aws-cdk/aws-iam.CfnPolicy",
                                      "version": "0.0.0"
                                    }
                                  }
                                },
                                "constructInfo": {
                                  "fqn": "@aws-cdk/aws-iam.Policy",
                                  "version": "0.0.0"
                                }
                              }
                            },
                            "constructInfo": {
                              "fqn": "@aws-cdk/aws-iam.Role",
                              "version": "0.0.0"
                            }
                          }
                        },
                        "constructInfo": {
                          "fqn": "constructs.Construct",
                          "version": "10.0.9"
                        }
                      },
                      "Deploy": {
                        "id": "Deploy",
                        "path": "PipelineStack/Pipeline/Pipeline/Beta/Deploy",
                        "children": {
                          "CodePipelineActionRole": {
                            "id": "CodePipelineActionRole",
                            "path": "PipelineStack/Pipeline/Pipeline/Beta/Deploy/CodePipelineActionRole",
                            "children": {
                              "Resource": {
                                "id": "Resource",
                                "path": "PipelineStack/Pipeline/Pipeline/Beta/Deploy/CodePipelineActionRole/Resource",
                                "attributes": {
                                  "aws:cdk:cloudformation:type": "AWS::IAM::Role",
                                  "aws:cdk:cloudformation:props": {
                                    "assumeRolePolicyDocument": {
                                      "Statement": [
                                        {
                                          "Action": "sts:AssumeRole",
                                          "Effect": "Allow",
                                          "Principal": {
                                            "AWS": {
                                              "Fn::Join": [
                                                "",
                                                [
                                                  "arn:",
                                                  {
                                                    "Ref": "AWS::Partition"
                                                  },
                                                  ":iam::",
                                                  {
                                                    "Ref": "AWS::AccountId"
                                                  },
                                                  ":root"
                                                ]
                                              ]
                                            }
                                          }
                                        }
                                      ],
                                      "Version": "2012-10-17"
                                    }
                                  }
                                },
                                "constructInfo": {
                                  "fqn": "@aws-cdk/aws-iam.CfnRole",
                                  "version": "0.0.0"
                                }
                              },
                              "8389e75f-0810-4838-bf64-d6f85a95cf83": {
                                "id": "8389e75f-0810-4838-bf64-d6f85a95cf83",
                                "path": "PipelineStack/Pipeline/Pipeline/Beta/Deploy/CodePipelineActionRole/8389e75f-0810-4838-bf64-d6f85a95cf83",
                                "constructInfo": {
                                  "fqn": "constructs.Construct",
                                  "version": "10.0.9"
                                }
                              },
                              "DefaultPolicy": {
                                "id": "DefaultPolicy",
                                "path": "PipelineStack/Pipeline/Pipeline/Beta/Deploy/CodePipelineActionRole/DefaultPolicy",
                                "children": {
                                  "Resource": {
                                    "id": "Resource",
                                    "path": "PipelineStack/Pipeline/Pipeline/Beta/Deploy/CodePipelineActionRole/DefaultPolicy/Resource",
                                    "attributes": {
                                      "aws:cdk:cloudformation:type": "AWS::IAM::Policy",
                                      "aws:cdk:cloudformation:props": {
                                        "policyDocument": {
                                          "Statement": [
                                            {
                                              "Action": [
                                                "cloudformation:DescribeChangeSet",
                                                "cloudformation:DescribeStacks",
                                                "cloudformation:ExecuteChangeSet"
                                              ],
                                              "Condition": {
                                                "StringEqualsIfExists": {
                                                  "cloudformation:ChangeSetName": "PipelineChange"
                                                }
                                              },
                                              "Effect": "Allow",
                                              "Resource": {
                                                "Fn::Join": [
                                                  "",
                                                  [
                                                    "arn:",
                                                    {
                                                      "Ref": "AWS::Partition"
                                                    },
                                                    ":cloudformation:",
                                                    {
                                                      "Ref": "AWS::Region"
                                                    },
                                                    ":",
                                                    {
                                                      "Ref": "AWS::AccountId"
                                                    },
                                                    ":stack/Beta-Stack1/*"
                                                  ]
                                                ]
                                              }
                                            }
                                          ],
                                          "Version": "2012-10-17"
                                        },
                                        "policyName": "PipelineBetaDeployCodePipelineActionRoleDefaultPolicy540F1C35",
                                        "roles": [
                                          {
                                            "Ref": "PipelineBetaDeployCodePipelineActionRole2B286DC9"
                                          }
                                        ]
                                      }
                                    },
                                    "constructInfo": {
                                      "fqn": "@aws-cdk/aws-iam.CfnPolicy",
                                      "version": "0.0.0"
                                    }
                                  }
                                },
                                "constructInfo": {
                                  "fqn": "@aws-cdk/aws-iam.Policy",
                                  "version": "0.0.0"
                                }
                              }
                            },
                            "constructInfo": {
                              "fqn": "@aws-cdk/aws-iam.Role",
                              "version": "0.0.0"
                            }
                          }
                        },
                        "constructInfo": {
                          "fqn": "constructs.Construct",
                          "version": "10.0.9"
                        }
                      }
                    },
                    "constructInfo": {
                      "fqn": "constructs.Construct",
                      "version": "10.0.9"
                    }
                  }
                },
                "constructInfo": {
                  "fqn": "@aws-cdk/aws-codepipeline.Pipeline",
                  "version": "0.0.0"
                }
              },
              "UpdatePipeline": {
                "id": "UpdatePipeline",
                "path": "PipelineStack/Pipeline/UpdatePipeline",
                "children": {
                  "SelfMutation": {
                    "id": "SelfMutation",
                    "path": "PipelineStack/Pipeline/UpdatePipeline/SelfMutation",
                    "children": {
                      "Role": {
                        "id": "Role",
                        "path": "PipelineStack/Pipeline/UpdatePipeline/SelfMutation/Role",
                        "children": {
                          "Resource": {
                            "id": "Resource",
                            "path": "PipelineStack/Pipeline/UpdatePipeline/SelfMutation/Role/Resource",
                            "attributes": {
                              "aws:cdk:cloudformation:type": "AWS::IAM::Role",
                              "aws:cdk:cloudformation:props": {
                                "assumeRolePolicyDocument": {
                                  "Statement": [
                                    {
                                      "Action": "sts:AssumeRole",
                                      "Effect": "Allow",
                                      "Principal": {
                                        "Service": "codebuild.amazonaws.com"
                                      }
                                    }
                                  ],
                                  "Version": "2012-10-17"
                                }
                              }
                            },
                            "constructInfo": {
                              "fqn": "@aws-cdk/aws-iam.CfnRole",
                              "version": "0.0.0"
                            }
                          },
                          "DefaultPolicy": {
                            "id": "DefaultPolicy",
                            "path": "PipelineStack/Pipeline/UpdatePipeline/SelfMutation/Role/DefaultPolicy",
                            "children": {
                              "Resource": {
                                "id": "Resource",
                                "path": "PipelineStack/Pipeline/UpdatePipeline/SelfMutation/Role/DefaultPolicy/Resource",
                                "attributes": {
                                  "aws:cdk:cloudformation:type": "AWS::IAM::Policy",
                                  "aws:cdk:cloudformation:props": {
                                    "policyDocument": {
                                      "Statement": [
                                        {
                                          "Action": "ec2:CreateNetworkInterfacePermission",
                                          "Condition": {
                                            "StringEquals": {
                                              "ec2:Subnet": [
                                                {
                                                  "Fn::Join": [
                                                    "",
                                                    [
                                                      "arn:",
                                                      {
                                                        "Ref": "AWS::Partition"
                                                      },
                                                      ":ec2:",
                                                      {
                                                        "Ref": "AWS::Region"
                                                      },
                                                      ":",
                                                      {
                                                        "Ref": "AWS::AccountId"
                                                      },
                                                      ":subnet/",
                                                      {
                                                        "Ref": "VpcPrivateSubnet1Subnet536B997A"
                                                      }
                                                    ]
                                                  ]
                                                },
                                                {
                                                  "Fn::Join": [
                                                    "",
                                                    [
                                                      "arn:",
                                                      {
                                                        "Ref": "AWS::Partition"
                                                      },
                                                      ":ec2:",
                                                      {
                                                        "Ref": "AWS::Region"
                                                      },
                                                      ":",
                                                      {
                                                        "Ref": "AWS::AccountId"
                                                      },
                                                      ":subnet/",
                                                      {
                                                        "Ref": "VpcPrivateSubnet2Subnet3788AAA1"
                                                      }
                                                    ]
                                                  ]
                                                }
                                              ],
                                              "ec2:AuthorizedService": "codebuild.amazonaws.com"
                                            }
                                          },
                                          "Effect": "Allow",
                                          "Resource": {
                                            "Fn::Join": [
                                              "",
                                              [
                                                "arn:",
                                                {
                                                  "Ref": "AWS::Partition"
                                                },
                                                ":ec2:",
                                                {
                                                  "Ref": "AWS::Region"
                                                },
                                                ":",
                                                {
                                                  "Ref": "AWS::AccountId"
                                                },
                                                ":network-interface/*"
                                              ]
                                            ]
                                          }
                                        },
                                        {
                                          "Action": [
                                            "logs:CreateLogGroup",
                                            "logs:CreateLogStream",
                                            "logs:PutLogEvents"
                                          ],
                                          "Effect": "Allow",
                                          "Resource": [
                                            {
                                              "Fn::Join": [
                                                "",
                                                [
                                                  "arn:",
                                                  {
                                                    "Ref": "AWS::Partition"
                                                  },
                                                  ":logs:",
                                                  {
                                                    "Ref": "AWS::Region"
                                                  },
                                                  ":",
                                                  {
                                                    "Ref": "AWS::AccountId"
                                                  },
                                                  ":log-group:/aws/codebuild/",
                                                  {
                                                    "Ref": "PipelineUpdatePipelineSelfMutationDAA41400"
                                                  },
                                                  ":*"
                                                ]
                                              ]
                                            },
                                            {
                                              "Fn::Join": [
                                                "",
                                                [
                                                  "arn:",
                                                  {
                                                    "Ref": "AWS::Partition"
                                                  },
                                                  ":logs:",
                                                  {
                                                    "Ref": "AWS::Region"
                                                  },
                                                  ":",
                                                  {
                                                    "Ref": "AWS::AccountId"
                                                  },
                                                  ":log-group:/aws/codebuild/",
                                                  {
                                                    "Ref": "PipelineUpdatePipelineSelfMutationDAA41400"
                                                  }
                                                ]
                                              ]
                                            }
                                          ]
                                        },
                                        {
                                          "Action": [
                                            "codebuild:BatchPutCodeCoverages",
                                            "codebuild:BatchPutTestCases",
                                            "codebuild:CreateReport",
                                            "codebuild:CreateReportGroup",
                                            "codebuild:UpdateReport"
                                          ],
                                          "Effect": "Allow",
                                          "Resource": {
                                            "Fn::Join": [
                                              "",
                                              [
                                                "arn:",
                                                {
                                                  "Ref": "AWS::Partition"
                                                },
                                                ":codebuild:",
                                                {
                                                  "Ref": "AWS::Region"
                                                },
                                                ":",
                                                {
                                                  "Ref": "AWS::AccountId"
                                                },
                                                ":report-group/",
                                                {
                                                  "Ref": "PipelineUpdatePipelineSelfMutationDAA41400"
                                                },
                                                "-*"
                                              ]
                                            ]
                                          }
                                        },
                                        {
                                          "Action": "sts:AssumeRole",
                                          "Condition": {
                                            "ForAnyValue:StringEquals": {
                                              "iam:ResourceTag/aws-cdk:bootstrap-role": [
                                                "image-publishing",
                                                "file-publishing",
                                                "deploy"
                                              ]
                                            }
                                          },
                                          "Effect": "Allow",
                                          "Resource": {
                                            "Fn::Join": [
                                              "",
                                              [
                                                "arn:*:iam::",
                                                {
                                                  "Ref": "AWS::AccountId"
                                                },
                                                ":role/*"
                                              ]
                                            ]
                                          }
                                        },
                                        {
                                          "Action": [
                                            "cloudformation:DescribeStacks",
                                            "s3:ListBucket"
                                          ],
                                          "Effect": "Allow",
                                          "Resource": "*"
                                        },
                                        {
                                          "Action": [
                                            "s3:GetBucket*",
                                            "s3:GetObject*",
                                            "s3:List*"
                                          ],
                                          "Effect": "Allow",
                                          "Resource": [
                                            {
                                              "Fn::GetAtt": [
                                                "PipelineArtifactsBucketAEA9A052",
                                                "Arn"
                                              ]
                                            },
                                            {
                                              "Fn::Join": [
                                                "",
                                                [
                                                  {
                                                    "Fn::GetAtt": [
                                                      "PipelineArtifactsBucketAEA9A052",
                                                      "Arn"
                                                    ]
                                                  },
                                                  "/*"
                                                ]
                                              ]
                                            }
                                          ]
                                        }
                                      ],
                                      "Version": "2012-10-17"
                                    },
                                    "policyName": "PipelineUpdatePipelineSelfMutationRoleDefaultPolicyA225DA4E",
                                    "roles": [
                                      {
                                        "Ref": "PipelineUpdatePipelineSelfMutationRole57E559E8"
                                      }
                                    ]
                                  }
                                },
                                "constructInfo": {
                                  "fqn": "@aws-cdk/aws-iam.CfnPolicy",
                                  "version": "0.0.0"
                                }
                              }
                            },
                            "constructInfo": {
                              "fqn": "@aws-cdk/aws-iam.Policy",
                              "version": "0.0.0"
                            }
                          }
                        },
                        "constructInfo": {
                          "fqn": "@aws-cdk/aws-iam.Role",
                          "version": "0.0.0"
                        }
                      },
                      "SecurityGroup": {
                        "id": "SecurityGroup",
                        "path": "PipelineStack/Pipeline/UpdatePipeline/SelfMutation/SecurityGroup",
                        "children": {
                          "Resource": {
                            "id": "Resource",
                            "path": "PipelineStack/Pipeline/UpdatePipeline/SelfMutation/SecurityGroup/Resource",
                            "attributes": {
                              "aws:cdk:cloudformation:type": "AWS::EC2::SecurityGroup",
                              "aws:cdk:cloudformation:props": {
                                "groupDescription": "Automatic generated security group for CodeBuild PipelineStackPipelineUpdatePipelineSelfMutationE51045FC",
                                "securityGroupEgress": [
                                  {
                                    "cidrIp": "0.0.0.0/0",
                                    "description": "Allow all outbound traffic by default",
                                    "ipProtocol": "-1"
                                  }
                                ],
                                "vpcId": {
                                  "Ref": "Vpc8378EB38"
                                }
                              }
                            },
                            "constructInfo": {
                              "fqn": "@aws-cdk/aws-ec2.CfnSecurityGroup",
                              "version": "0.0.0"
                            }
                          }
                        },
                        "constructInfo": {
                          "fqn": "@aws-cdk/aws-ec2.SecurityGroup",
                          "version": "0.0.0"
                        }
                      },
                      "Resource": {
                        "id": "Resource",
                        "path": "PipelineStack/Pipeline/UpdatePipeline/SelfMutation/Resource",
                        "attributes": {
                          "aws:cdk:cloudformation:type": "AWS::CodeBuild::Project",
                          "aws:cdk:cloudformation:props": {
                            "artifacts": {
                              "type": "CODEPIPELINE"
                            },
                            "environment": {
                              "type": "LINUX_CONTAINER",
                              "image": "aws/codebuild/standard:5.0",
                              "imagePullCredentialsType": "CODEBUILD",
                              "privilegedMode": false,
                              "computeType": "BUILD_GENERAL1_SMALL"
                            },
                            "serviceRole": {
                              "Fn::GetAtt": [
                                "PipelineUpdatePipelineSelfMutationRole57E559E8",
                                "Arn"
                              ]
                            },
                            "source": {
                              "type": "CODEPIPELINE",
                              "buildSpec": "{\n  \"version\": \"0.2\",\n  \"phases\": {\n    \"install\": {\n      \"commands\": [\n        \"npm install -g aws-cdk@1\"\n      ]\n    },\n    \"build\": {\n      \"commands\": [\n        \"cdk -a . deploy PipelineStack --require-approval=never --verbose\"\n      ]\n    }\n  }\n}"
                            },
                            "cache": {
                              "type": "NO_CACHE"
                            },
                            "description": "Pipeline step PipelineStack/Pipeline/UpdatePipeline/SelfMutate",
                            "encryptionKey": "alias/aws/s3",
                            "vpcConfig": {
                              "vpcId": {
                                "Ref": "Vpc8378EB38"
                              },
                              "subnets": [
                                {
                                  "Ref": "VpcPrivateSubnet1Subnet536B997A"
                                },
                                {
                                  "Ref": "VpcPrivateSubnet2Subnet3788AAA1"
                                }
                              ],
                              "securityGroupIds": [
                                {
                                  "Fn::GetAtt": [
                                    "PipelineUpdatePipelineSelfMutationSecurityGroup94164EDC",
                                    "GroupId"
                                  ]
                                }
                              ]
                            }
                          }
                        },
                        "constructInfo": {
                          "fqn": "@aws-cdk/aws-codebuild.CfnProject",
                          "version": "0.0.0"
                        }
                      },
                      "PolicyDocument": {
                        "id": "PolicyDocument",
                        "path": "PipelineStack/Pipeline/UpdatePipeline/SelfMutation/PolicyDocument",
                        "children": {
                          "Resource": {
                            "id": "Resource",
                            "path": "PipelineStack/Pipeline/UpdatePipeline/SelfMutation/PolicyDocument/Resource",
                            "attributes": {
                              "aws:cdk:cloudformation:type": "AWS::IAM::Policy",
                              "aws:cdk:cloudformation:props": {
                                "policyDocument": {
                                  "Statement": [
                                    {
                                      "Action": [
                                        "ec2:CreateNetworkInterface",
                                        "ec2:DeleteNetworkInterface",
                                        "ec2:DescribeDhcpOptions",
                                        "ec2:DescribeNetworkInterfaces",
                                        "ec2:DescribeSecurityGroups",
                                        "ec2:DescribeSubnets",
                                        "ec2:DescribeVpcs"
                                      ],
                                      "Effect": "Allow",
                                      "Resource": "*"
                                    }
                                  ],
                                  "Version": "2012-10-17"
                                },
                                "policyName": "PipelineUpdatePipelineSelfMutationPolicyDocumentD327DC74",
                                "roles": [
                                  {
                                    "Ref": "PipelineUpdatePipelineSelfMutationRole57E559E8"
                                  }
                                ]
                              }
                            },
                            "constructInfo": {
                              "fqn": "@aws-cdk/aws-iam.CfnPolicy",
                              "version": "0.0.0"
                            }
                          }
                        },
                        "constructInfo": {
                          "fqn": "@aws-cdk/aws-iam.Policy",
                          "version": "0.0.0"
                        }
                      }
                    },
                    "constructInfo": {
                      "fqn": "@aws-cdk/aws-codebuild.PipelineProject",
                      "version": "0.0.0"
                    }
                  }
                },
                "constructInfo": {
                  "fqn": "constructs.Construct",
                  "version": "10.0.9"
                }
              }
            },
            "constructInfo": {
              "fqn": "@aws-cdk/pipelines.CodePipeline",
              "version": "0.0.0"
            }
          },
          "Beta": {
            "id": "Beta",
            "path": "PipelineStack/Beta",
            "children": {
              "Stack1": {
                "id": "Stack1",
                "path": "PipelineStack/Beta/Stack1",
                "children": {
                  "Asset": {
                    "id": "Asset",
                    "path": "PipelineStack/Beta/Stack1/Asset",
                    "children": {
<<<<<<< HEAD
                      "Resource": {
                        "id": "Resource",
                        "path": "PipelineStack/Pipeline/Assets/FileRole/Resource",
                        "attributes": {
                          "aws:cdk:cloudformation:type": "AWS::IAM::Role",
                          "aws:cdk:cloudformation:props": {
                            "assumeRolePolicyDocument": {
                              "Statement": [
                                {
                                  "Action": "sts:AssumeRole",
                                  "Effect": "Allow",
                                  "Principal": {
                                    "AWS": {
                                      "Fn::Join": [
                                        "",
                                        [
                                          "arn:",
                                          {
                                            "Ref": "AWS::Partition"
                                          },
                                          ":iam::",
                                          {
                                            "Ref": "AWS::AccountId"
                                          },
                                          ":root"
                                        ]
                                      ]
                                    },
                                    "Service": "codebuild.amazonaws.com"
                                  }
                                }
                              ],
                              "Version": "2012-10-17"
                            }
                          }
                        },
=======
                      "Stage": {
                        "id": "Stage",
                        "path": "PipelineStack/Beta/Stack1/Asset/Stage",
>>>>>>> da4b93ed
                        "constructInfo": {
                          "fqn": "@aws-cdk/core.AssetStaging",
                          "version": "0.0.0"
                        }
                      },
<<<<<<< HEAD
                      "DefaultPolicy": {
                        "id": "DefaultPolicy",
                        "path": "PipelineStack/Pipeline/Assets/FileRole/DefaultPolicy",
                        "children": {
                          "Resource": {
                            "id": "Resource",
                            "path": "PipelineStack/Pipeline/Assets/FileRole/DefaultPolicy/Resource",
                            "attributes": {
                              "aws:cdk:cloudformation:type": "AWS::IAM::Policy",
                              "aws:cdk:cloudformation:props": {
                                "policyDocument": {
                                  "Statement": [
                                    {
                                      "Action": [
                                        "logs:CreateLogGroup",
                                        "logs:CreateLogStream",
                                        "logs:PutLogEvents"
                                      ],
                                      "Effect": "Allow",
                                      "Resource": {
                                        "Fn::Join": [
                                          "",
                                          [
                                            "arn:",
                                            {
                                              "Ref": "AWS::Partition"
                                            },
                                            ":logs:",
                                            {
                                              "Ref": "AWS::Region"
                                            },
                                            ":",
                                            {
                                              "Ref": "AWS::AccountId"
                                            },
                                            ":log-group:/aws/codebuild/*"
                                          ]
                                        ]
                                      }
                                    },
                                    {
                                      "Action": [
                                        "codebuild:BatchPutCodeCoverages",
                                        "codebuild:BatchPutTestCases",
                                        "codebuild:CreateReport",
                                        "codebuild:CreateReportGroup",
                                        "codebuild:UpdateReport"
                                      ],
                                      "Effect": "Allow",
                                      "Resource": {
                                        "Fn::Join": [
                                          "",
                                          [
                                            "arn:",
                                            {
                                              "Ref": "AWS::Partition"
                                            },
                                            ":codebuild:",
                                            {
                                              "Ref": "AWS::Region"
                                            },
                                            ":",
                                            {
                                              "Ref": "AWS::AccountId"
                                            },
                                            ":report-group/*"
                                          ]
                                        ]
                                      }
                                    },
                                    {
                                      "Action": [
                                        "codebuild:BatchGetBuilds",
                                        "codebuild:StartBuild",
                                        "codebuild:StopBuild"
                                      ],
                                      "Effect": "Allow",
                                      "Resource": "*"
                                    },
                                    {
                                      "Action": "sts:AssumeRole",
                                      "Effect": "Allow",
                                      "Resource": {
                                        "Fn::Sub": "arn:${AWS::Partition}:iam::${AWS::AccountId}:role/cdk-hnb659fds-file-publishing-role-${AWS::AccountId}-${AWS::Region}"
                                      }
                                    },
                                    {
                                      "Action": "ec2:CreateNetworkInterfacePermission",
                                      "Condition": {
                                        "StringEquals": {
                                          "ec2:Subnet": [
                                            {
                                              "Fn::Join": [
                                                "",
                                                [
                                                  "arn:",
                                                  {
                                                    "Ref": "AWS::Partition"
                                                  },
                                                  ":ec2:",
                                                  {
                                                    "Ref": "AWS::Region"
                                                  },
                                                  ":",
                                                  {
                                                    "Ref": "AWS::AccountId"
                                                  },
                                                  ":subnet/",
                                                  {
                                                    "Ref": "VpcPrivateSubnet1Subnet536B997A"
                                                  }
                                                ]
                                              ]
                                            },
                                            {
                                              "Fn::Join": [
                                                "",
                                                [
                                                  "arn:",
                                                  {
                                                    "Ref": "AWS::Partition"
                                                  },
                                                  ":ec2:",
                                                  {
                                                    "Ref": "AWS::Region"
                                                  },
                                                  ":",
                                                  {
                                                    "Ref": "AWS::AccountId"
                                                  },
                                                  ":subnet/",
                                                  {
                                                    "Ref": "VpcPrivateSubnet2Subnet3788AAA1"
                                                  }
                                                ]
                                              ]
                                            }
                                          ],
                                          "ec2:AuthorizedService": "codebuild.amazonaws.com"
                                        }
                                      },
                                      "Effect": "Allow",
                                      "Resource": {
                                        "Fn::Join": [
                                          "",
                                          [
                                            "arn:",
                                            {
                                              "Ref": "AWS::Partition"
                                            },
                                            ":ec2:",
                                            {
                                              "Ref": "AWS::Region"
                                            },
                                            ":",
                                            {
                                              "Ref": "AWS::AccountId"
                                            },
                                            ":network-interface/*"
                                          ]
                                        ]
                                      }
                                    },
                                    {
                                      "Action": [
                                        "s3:GetBucket*",
                                        "s3:GetObject*",
                                        "s3:List*"
                                      ],
                                      "Effect": "Allow",
                                      "Resource": [
                                        {
                                          "Fn::GetAtt": [
                                            "PipelineArtifactsBucketAEA9A052",
                                            "Arn"
                                          ]
                                        },
                                        {
                                          "Fn::Join": [
                                            "",
                                            [
                                              {
                                                "Fn::GetAtt": [
                                                  "PipelineArtifactsBucketAEA9A052",
                                                  "Arn"
                                                ]
                                              },
                                              "/*"
                                            ]
                                          ]
                                        }
                                      ]
                                    }
                                  ],
                                  "Version": "2012-10-17"
                                },
                                "policyName": "PipelineAssetsFileRoleDefaultPolicy14DB8755",
                                "roles": [
                                  {
                                    "Ref": "PipelineAssetsFileRole59943A77"
                                  }
                                ]
                              }
                            },
                            "constructInfo": {
                              "fqn": "@aws-cdk/aws-iam.CfnPolicy",
                              "version": "0.0.0"
                            }
                          }
                        },
=======
                      "AssetBucket": {
                        "id": "AssetBucket",
                        "path": "PipelineStack/Beta/Stack1/Asset/AssetBucket",
>>>>>>> da4b93ed
                        "constructInfo": {
                          "fqn": "@aws-cdk/aws-s3.BucketBase",
                          "version": "0.0.0"
                        }
                      }
                    },
                    "constructInfo": {
                      "fqn": "@aws-cdk/aws-s3-assets.Asset",
                      "version": "0.0.0"
                    }
                  },
                  "AssetParameters": {
                    "id": "AssetParameters",
                    "path": "PipelineStack/Beta/Stack1/AssetParameters",
                    "children": {
                      "8289faf53c7da377bb2b90615999171adef5e1d8f6b88810e5fef75e6ca09ba5": {
                        "id": "8289faf53c7da377bb2b90615999171adef5e1d8f6b88810e5fef75e6ca09ba5",
                        "path": "PipelineStack/Beta/Stack1/AssetParameters/8289faf53c7da377bb2b90615999171adef5e1d8f6b88810e5fef75e6ca09ba5",
                        "children": {
                          "S3Bucket": {
                            "id": "S3Bucket",
                            "path": "PipelineStack/Beta/Stack1/AssetParameters/8289faf53c7da377bb2b90615999171adef5e1d8f6b88810e5fef75e6ca09ba5/S3Bucket",
                            "constructInfo": {
                              "fqn": "@aws-cdk/core.CfnParameter",
                              "version": "0.0.0"
                            }
                          },
                          "S3VersionKey": {
                            "id": "S3VersionKey",
                            "path": "PipelineStack/Beta/Stack1/AssetParameters/8289faf53c7da377bb2b90615999171adef5e1d8f6b88810e5fef75e6ca09ba5/S3VersionKey",
                            "constructInfo": {
                              "fqn": "@aws-cdk/core.CfnParameter",
                              "version": "0.0.0"
                            }
                          },
                          "ArtifactHash": {
                            "id": "ArtifactHash",
                            "path": "PipelineStack/Beta/Stack1/AssetParameters/8289faf53c7da377bb2b90615999171adef5e1d8f6b88810e5fef75e6ca09ba5/ArtifactHash",
                            "constructInfo": {
                              "fqn": "@aws-cdk/core.CfnParameter",
                              "version": "0.0.0"
                            }
                          }
                        },
                        "constructInfo": {
                          "fqn": "constructs.Construct",
                          "version": "10.0.9"
                        }
                      },
                      "ac76997971c3f6ddf37120660003f1ced72b4fc58c498dfd99c78fa77e721e0e": {
                        "id": "ac76997971c3f6ddf37120660003f1ced72b4fc58c498dfd99c78fa77e721e0e",
                        "path": "PipelineStack/Beta/Stack1/AssetParameters/ac76997971c3f6ddf37120660003f1ced72b4fc58c498dfd99c78fa77e721e0e",
                        "children": {
<<<<<<< HEAD
                          "Resource": {
                            "id": "Resource",
                            "path": "PipelineStack/Pipeline/Assets/FileAsset1/PolicyDocument/Resource",
                            "attributes": {
                              "aws:cdk:cloudformation:type": "AWS::IAM::Policy",
                              "aws:cdk:cloudformation:props": {
                                "policyDocument": {
                                  "Statement": [
                                    {
                                      "Action": [
                                        "ec2:CreateNetworkInterface",
                                        "ec2:DeleteNetworkInterface",
                                        "ec2:DescribeDhcpOptions",
                                        "ec2:DescribeNetworkInterfaces",
                                        "ec2:DescribeSecurityGroups",
                                        "ec2:DescribeSubnets",
                                        "ec2:DescribeVpcs"
                                      ],
                                      "Effect": "Allow",
                                      "Resource": "*"
                                    }
                                  ],
                                  "Version": "2012-10-17"
                                },
                                "policyName": "PipelineAssetsFileAsset1PolicyDocument4681543E",
                                "roles": [
                                  {
                                    "Ref": "PipelineAssetsFileRole59943A77"
                                  }
                                ]
                              }
                            },
=======
                          "S3Bucket": {
                            "id": "S3Bucket",
                            "path": "PipelineStack/Beta/Stack1/AssetParameters/ac76997971c3f6ddf37120660003f1ced72b4fc58c498dfd99c78fa77e721e0e/S3Bucket",
>>>>>>> da4b93ed
                            "constructInfo": {
                              "fqn": "@aws-cdk/core.CfnParameter",
                              "version": "0.0.0"
                            }
                          },
                          "S3VersionKey": {
                            "id": "S3VersionKey",
                            "path": "PipelineStack/Beta/Stack1/AssetParameters/ac76997971c3f6ddf37120660003f1ced72b4fc58c498dfd99c78fa77e721e0e/S3VersionKey",
                            "constructInfo": {
                              "fqn": "@aws-cdk/core.CfnParameter",
                              "version": "0.0.0"
                            }
                          },
                          "ArtifactHash": {
                            "id": "ArtifactHash",
                            "path": "PipelineStack/Beta/Stack1/AssetParameters/ac76997971c3f6ddf37120660003f1ced72b4fc58c498dfd99c78fa77e721e0e/ArtifactHash",
                            "constructInfo": {
                              "fqn": "@aws-cdk/core.CfnParameter",
                              "version": "0.0.0"
                            }
                          }
                        },
                        "constructInfo": {
                          "fqn": "constructs.Construct",
                          "version": "10.0.9"
                        }
                      }
                    },
                    "constructInfo": {
                      "fqn": "constructs.Construct",
                      "version": "10.0.9"
                    }
                  },
                  "Asset2": {
                    "id": "Asset2",
                    "path": "PipelineStack/Beta/Stack1/Asset2",
                    "children": {
                      "Stage": {
                        "id": "Stage",
                        "path": "PipelineStack/Beta/Stack1/Asset2/Stage",
                        "constructInfo": {
                          "fqn": "@aws-cdk/core.AssetStaging",
                          "version": "0.0.0"
                        }
                      },
                      "AssetBucket": {
                        "id": "AssetBucket",
                        "path": "PipelineStack/Beta/Stack1/Asset2/AssetBucket",
                        "constructInfo": {
                          "fqn": "@aws-cdk/aws-s3.BucketBase",
                          "version": "0.0.0"
                        }
                      }
                    },
                    "constructInfo": {
                      "fqn": "@aws-cdk/aws-s3-assets.Asset",
                      "version": "0.0.0"
                    }
                  },
                  "OtherQueue": {
                    "id": "OtherQueue",
                    "path": "PipelineStack/Beta/Stack1/OtherQueue",
                    "children": {
                      "Resource": {
                        "id": "Resource",
                        "path": "PipelineStack/Beta/Stack1/OtherQueue/Resource",
                        "attributes": {
                          "aws:cdk:cloudformation:type": "AWS::SQS::Queue",
                          "aws:cdk:cloudformation:props": {}
                        },
                        "constructInfo": {
                          "fqn": "@aws-cdk/aws-sqs.CfnQueue",
                          "version": "0.0.0"
                        }
                      }
                    },
                    "constructInfo": {
                      "fqn": "@aws-cdk/aws-sqs.Queue",
                      "version": "0.0.0"
                    }
                  }
                },
                "constructInfo": {
                  "fqn": "@aws-cdk/core.Stack",
                  "version": "0.0.0"
                }
              }
            },
            "constructInfo": {
              "fqn": "@aws-cdk/core.Stage",
              "version": "0.0.0"
            }
          }
        },
        "constructInfo": {
          "fqn": "@aws-cdk/core.Stack",
          "version": "0.0.0"
        }
      }
    },
    "constructInfo": {
      "fqn": "@aws-cdk/core.App",
      "version": "0.0.0"
    }
  }
}<|MERGE_RESOLUTION|>--- conflicted
+++ resolved
@@ -747,64 +747,6 @@
                                           ]
                                         }
                                       ]
-<<<<<<< HEAD
-                                    },
-                                    {
-                                      "Action": [
-                                        "s3:GetBucket*",
-                                        "s3:GetObject*",
-                                        "s3:List*"
-                                      ],
-                                      "Effect": "Allow",
-                                      "Principal": {
-                                        "AWS": {
-                                          "Fn::Join": [
-                                            "",
-                                            [
-                                              "arn:",
-                                              {
-                                                "Ref": "AWS::Partition"
-                                              },
-                                              ":iam::",
-                                              {
-                                                "Ref": "AWS::AccountId"
-                                              },
-                                              ":role/cdk-hnb659fds-deploy-role-",
-                                              {
-                                                "Ref": "AWS::AccountId"
-                                              },
-                                              "-",
-                                              {
-                                                "Ref": "AWS::Region"
-                                              }
-                                            ]
-                                          ]
-                                        }
-                                      },
-                                      "Resource": [
-                                        {
-                                          "Fn::GetAtt": [
-                                            "PipelineArtifactsBucketAEA9A052",
-                                            "Arn"
-                                          ]
-                                        },
-                                        {
-                                          "Fn::Join": [
-                                            "",
-                                            [
-                                              {
-                                                "Fn::GetAtt": [
-                                                  "PipelineArtifactsBucketAEA9A052",
-                                                  "Arn"
-                                                ]
-                                              },
-                                              "/*"
-                                            ]
-                                          ]
-                                        }
-                                      ]
-=======
->>>>>>> da4b93ed
                                     }
                                   ],
                                   "Version": "2012-10-17"
@@ -912,21 +854,13 @@
                                       "Resource": [
                                         {
                                           "Fn::GetAtt": [
-<<<<<<< HEAD
-                                            "PipelineAssetsFileAsset1CodePipelineActionRoleC0EC649A",
-=======
                                             "PipelineBetaDeployCodePipelineActionRole2B286DC9",
->>>>>>> da4b93ed
                                             "Arn"
                                           ]
                                         },
                                         {
                                           "Fn::GetAtt": [
-<<<<<<< HEAD
-                                            "PipelineAssetsFileAsset2CodePipelineActionRole06965A59",
-=======
                                             "PipelineBetaPrepareCodePipelineActionRoleB746DA86",
->>>>>>> da4b93ed
                                             "Arn"
                                           ]
                                         },
@@ -941,32 +875,6 @@
                                             "PipelineUpdatePipelineSelfMutateCodePipelineActionRoleD6D4E5CF",
                                             "Arn"
                                           ]
-<<<<<<< HEAD
-                                        },
-                                        {
-                                          "Fn::Join": [
-                                            "",
-                                            [
-                                              "arn:",
-                                              {
-                                                "Ref": "AWS::Partition"
-                                              },
-                                              ":iam::",
-                                              {
-                                                "Ref": "AWS::AccountId"
-                                              },
-                                              ":role/cdk-hnb659fds-deploy-role-",
-                                              {
-                                                "Ref": "AWS::AccountId"
-                                              },
-                                              "-",
-                                              {
-                                                "Ref": "AWS::Region"
-                                              }
-                                            ]
-                                          ]
-=======
->>>>>>> da4b93ed
                                         }
                                       ]
                                     }
@@ -2800,57 +2708,69 @@
                     "id": "Asset",
                     "path": "PipelineStack/Beta/Stack1/Asset",
                     "children": {
-<<<<<<< HEAD
-                      "Resource": {
-                        "id": "Resource",
-                        "path": "PipelineStack/Pipeline/Assets/FileRole/Resource",
-                        "attributes": {
-                          "aws:cdk:cloudformation:type": "AWS::IAM::Role",
-                          "aws:cdk:cloudformation:props": {
-                            "assumeRolePolicyDocument": {
-                              "Statement": [
-                                {
-                                  "Action": "sts:AssumeRole",
-                                  "Effect": "Allow",
-                                  "Principal": {
-                                    "AWS": {
-                                      "Fn::Join": [
-                                        "",
-                                        [
-                                          "arn:",
-                                          {
-                                            "Ref": "AWS::Partition"
-                                          },
-                                          ":iam::",
-                                          {
-                                            "Ref": "AWS::AccountId"
-                                          },
-                                          ":root"
-                                        ]
-                                      ]
-                                    },
-                                    "Service": "codebuild.amazonaws.com"
-                                  }
-                                }
-                              ],
-                              "Version": "2012-10-17"
-                            }
-                          }
-                        },
-=======
                       "Stage": {
                         "id": "Stage",
                         "path": "PipelineStack/Beta/Stack1/Asset/Stage",
->>>>>>> da4b93ed
                         "constructInfo": {
                           "fqn": "@aws-cdk/core.AssetStaging",
                           "version": "0.0.0"
                         }
                       },
-<<<<<<< HEAD
-                      "DefaultPolicy": {
-                        "id": "DefaultPolicy",
-                        "path": "PipelineStack/Pipeline/Assets/FileRole/DefaultPolicy",
+                      "AssetBucket": {
+                        "id": "AssetBucket",
+                        "path": "PipelineStack/Beta/Stack1/Asset/AssetBucket",
+                        "constructInfo": {
+                          "fqn": "@aws-cdk/aws-s3.BucketBase",
+                          "version": "0.0.0"
+                        }
+                      }
+                    },
+                    "constructInfo": {
+                      "fqn": "@aws-cdk/aws-s3-assets.Asset",
+                      "version": "0.0.0"
+                    }
+                  },
+                  "AssetParameters": {
+                    "id": "AssetParameters",
+                    "path": "PipelineStack/Beta/Stack1/AssetParameters",
+                    "children": {
+                      "8289faf53c7da377bb2b90615999171adef5e1d8f6b88810e5fef75e6ca09ba5": {
+                        "id": "8289faf53c7da377bb2b90615999171adef5e1d8f6b88810e5fef75e6ca09ba5",
+                        "path": "PipelineStack/Beta/Stack1/AssetParameters/8289faf53c7da377bb2b90615999171adef5e1d8f6b88810e5fef75e6ca09ba5",
+                        "children": {
+                          "S3Bucket": {
+                            "id": "S3Bucket",
+                            "path": "PipelineStack/Beta/Stack1/AssetParameters/8289faf53c7da377bb2b90615999171adef5e1d8f6b88810e5fef75e6ca09ba5/S3Bucket",
+                            "constructInfo": {
+                              "fqn": "@aws-cdk/core.CfnParameter",
+                              "version": "0.0.0"
+                            }
+                          },
+                          "S3VersionKey": {
+                            "id": "S3VersionKey",
+                            "path": "PipelineStack/Beta/Stack1/AssetParameters/8289faf53c7da377bb2b90615999171adef5e1d8f6b88810e5fef75e6ca09ba5/S3VersionKey",
+                            "constructInfo": {
+                              "fqn": "@aws-cdk/core.CfnParameter",
+                              "version": "0.0.0"
+                            }
+                          },
+                          "ArtifactHash": {
+                            "id": "ArtifactHash",
+                            "path": "PipelineStack/Beta/Stack1/AssetParameters/8289faf53c7da377bb2b90615999171adef5e1d8f6b88810e5fef75e6ca09ba5/ArtifactHash",
+                            "constructInfo": {
+                              "fqn": "@aws-cdk/core.CfnParameter",
+                              "version": "0.0.0"
+                            }
+                          }
+                        },
+                        "constructInfo": {
+                          "fqn": "@aws-cdk/core.AssetStaging",
+                          "version": "0.0.0"
+                        }
+                      },
+                      "ac76997971c3f6ddf37120660003f1ced72b4fc58c498dfd99c78fa77e721e0e": {
+                        "id": "ac76997971c3f6ddf37120660003f1ced72b4fc58c498dfd99c78fa77e721e0e",
+                        "path": "PipelineStack/Beta/Stack1/AssetParameters/ac76997971c3f6ddf37120660003f1ced72b4fc58c498dfd99c78fa77e721e0e",
                         "children": {
                           "Resource": {
                             "id": "Resource",
@@ -3056,104 +2976,10 @@
                               "fqn": "@aws-cdk/aws-iam.CfnPolicy",
                               "version": "0.0.0"
                             }
-                          }
-                        },
-=======
-                      "AssetBucket": {
-                        "id": "AssetBucket",
-                        "path": "PipelineStack/Beta/Stack1/Asset/AssetBucket",
->>>>>>> da4b93ed
-                        "constructInfo": {
-                          "fqn": "@aws-cdk/aws-s3.BucketBase",
-                          "version": "0.0.0"
-                        }
-                      }
-                    },
-                    "constructInfo": {
-                      "fqn": "@aws-cdk/aws-s3-assets.Asset",
-                      "version": "0.0.0"
-                    }
-                  },
-                  "AssetParameters": {
-                    "id": "AssetParameters",
-                    "path": "PipelineStack/Beta/Stack1/AssetParameters",
-                    "children": {
-                      "8289faf53c7da377bb2b90615999171adef5e1d8f6b88810e5fef75e6ca09ba5": {
-                        "id": "8289faf53c7da377bb2b90615999171adef5e1d8f6b88810e5fef75e6ca09ba5",
-                        "path": "PipelineStack/Beta/Stack1/AssetParameters/8289faf53c7da377bb2b90615999171adef5e1d8f6b88810e5fef75e6ca09ba5",
-                        "children": {
-                          "S3Bucket": {
-                            "id": "S3Bucket",
-                            "path": "PipelineStack/Beta/Stack1/AssetParameters/8289faf53c7da377bb2b90615999171adef5e1d8f6b88810e5fef75e6ca09ba5/S3Bucket",
-                            "constructInfo": {
-                              "fqn": "@aws-cdk/core.CfnParameter",
-                              "version": "0.0.0"
-                            }
                           },
                           "S3VersionKey": {
                             "id": "S3VersionKey",
-                            "path": "PipelineStack/Beta/Stack1/AssetParameters/8289faf53c7da377bb2b90615999171adef5e1d8f6b88810e5fef75e6ca09ba5/S3VersionKey",
-                            "constructInfo": {
-                              "fqn": "@aws-cdk/core.CfnParameter",
-                              "version": "0.0.0"
-                            }
-                          },
-                          "ArtifactHash": {
-                            "id": "ArtifactHash",
-                            "path": "PipelineStack/Beta/Stack1/AssetParameters/8289faf53c7da377bb2b90615999171adef5e1d8f6b88810e5fef75e6ca09ba5/ArtifactHash",
-                            "constructInfo": {
-                              "fqn": "@aws-cdk/core.CfnParameter",
-                              "version": "0.0.0"
-                            }
-                          }
-                        },
-                        "constructInfo": {
-                          "fqn": "constructs.Construct",
-                          "version": "10.0.9"
-                        }
-                      },
-                      "ac76997971c3f6ddf37120660003f1ced72b4fc58c498dfd99c78fa77e721e0e": {
-                        "id": "ac76997971c3f6ddf37120660003f1ced72b4fc58c498dfd99c78fa77e721e0e",
-                        "path": "PipelineStack/Beta/Stack1/AssetParameters/ac76997971c3f6ddf37120660003f1ced72b4fc58c498dfd99c78fa77e721e0e",
-                        "children": {
-<<<<<<< HEAD
-                          "Resource": {
-                            "id": "Resource",
-                            "path": "PipelineStack/Pipeline/Assets/FileAsset1/PolicyDocument/Resource",
-                            "attributes": {
-                              "aws:cdk:cloudformation:type": "AWS::IAM::Policy",
-                              "aws:cdk:cloudformation:props": {
-                                "policyDocument": {
-                                  "Statement": [
-                                    {
-                                      "Action": [
-                                        "ec2:CreateNetworkInterface",
-                                        "ec2:DeleteNetworkInterface",
-                                        "ec2:DescribeDhcpOptions",
-                                        "ec2:DescribeNetworkInterfaces",
-                                        "ec2:DescribeSecurityGroups",
-                                        "ec2:DescribeSubnets",
-                                        "ec2:DescribeVpcs"
-                                      ],
-                                      "Effect": "Allow",
-                                      "Resource": "*"
-                                    }
-                                  ],
-                                  "Version": "2012-10-17"
-                                },
-                                "policyName": "PipelineAssetsFileAsset1PolicyDocument4681543E",
-                                "roles": [
-                                  {
-                                    "Ref": "PipelineAssetsFileRole59943A77"
-                                  }
-                                ]
-                              }
-                            },
-=======
-                          "S3Bucket": {
-                            "id": "S3Bucket",
-                            "path": "PipelineStack/Beta/Stack1/AssetParameters/ac76997971c3f6ddf37120660003f1ced72b4fc58c498dfd99c78fa77e721e0e/S3Bucket",
->>>>>>> da4b93ed
+                            "path": "PipelineStack/Beta/Stack1/AssetParameters/ac76997971c3f6ddf37120660003f1ced72b4fc58c498dfd99c78fa77e721e0e/S3VersionKey",
                             "constructInfo": {
                               "fqn": "@aws-cdk/core.CfnParameter",
                               "version": "0.0.0"
