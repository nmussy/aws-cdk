--- conflicted
+++ resolved
@@ -9,17 +9,8 @@
 import { ApplicationSecurityCheck } from '../private/application-security-check';
 import { appOf, assemblyBuilderOf } from '../private/construct-internals';
 import { DeployCdkStackAction, PublishAssetsAction, UpdatePipelineAction } from './actions';
-<<<<<<< HEAD
-import { AddStageOptions, AssetPublishingCommand, CdkStage, StackOutput } from './stage';
-import { SimpleSynthAction } from './synths';
-=======
 import { AddStageOptions, AssetPublishingCommand, BaseStageOptions, CdkStage, StackOutput } from './stage';
 import { SimpleSynthAction } from './synths';
-
-// v2 - keep this import as a separate section to reduce merge conflict when forward merging with the v2 branch.
-// eslint-disable-next-line
-import { Construct as CoreConstruct } from '@aws-cdk/core';
->>>>>>> 9c4e51ca
 
 const CODE_BUILD_LENGTH_LIMIT = 100;
 /**
