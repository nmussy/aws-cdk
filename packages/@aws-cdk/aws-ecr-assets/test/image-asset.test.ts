--- conflicted
+++ resolved
@@ -154,7 +154,6 @@
     expect(assetMetadata && (assetMetadata.data as cxschema.ContainerImageAssetMetadataEntry).file).toEqual('Dockerfile.Custom');
   });
 
-<<<<<<< HEAD
   testFutureBehavior('with networkMode', flags, App, (app) => {
     // GIVEN
     const stack = new Stack(app);
@@ -170,9 +169,6 @@
   });
 
   testFutureBehavior('asset.repository.grantPull can be used to grant a principal permissions to use the image', flags, App, (app) => {
-=======
-  testLegacyBehavior('asset.repository.grantPull can be used to grant a principal permissions to use the image', App, (app) => {
->>>>>>> 305f4036
     // GIVEN
     const stack = new Stack(app);
     const user = new iam.User(stack, 'MyUser');
