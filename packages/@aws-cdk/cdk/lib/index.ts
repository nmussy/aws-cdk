<<<<<<< HEAD
export * from './aspect';
export * from './tag-aspect';

export * from './construct';
export * from './token';
export * from './token-map';
export * from './tag-manager';
export * from './dependency';
export * from './resolve';
export * from './string-fragments';

export * from './reference';
export * from './cfn-condition';
export * from './fn';
export * from './include';
export * from './logical-id';
export * from './cfn-mapping';
export * from './cfn-output';
export * from './cfn-parameter';
export * from './cfn-reference';
export * from './pseudo';
export * from './cfn-resource';
export * from './resource-policy';
export * from './cfn-rule';
export * from './stack';
export * from './cfn-element';
export * from './cfn-dynamic-reference';
export * from './tag';
export * from './removal-policy';
export * from './arn';

export * from './app';
export * from './context';
export * from './environment';

export * from './runtime';
export * from './secret-value';

export * from './resource';
export * from './physical-name';
export * from './resource-identifiers';

export * from './file-asset';
=======
// tslint:disable-next-line:no-console
console.error('ERROR: this module has been renamed to @aws-cdk/core');
>>>>>>> 43f9fefc
<|MERGE_RESOLUTION|>--- conflicted
+++ resolved
@@ -1,48 +1,2 @@
-<<<<<<< HEAD
-export * from './aspect';
-export * from './tag-aspect';
-
-export * from './construct';
-export * from './token';
-export * from './token-map';
-export * from './tag-manager';
-export * from './dependency';
-export * from './resolve';
-export * from './string-fragments';
-
-export * from './reference';
-export * from './cfn-condition';
-export * from './fn';
-export * from './include';
-export * from './logical-id';
-export * from './cfn-mapping';
-export * from './cfn-output';
-export * from './cfn-parameter';
-export * from './cfn-reference';
-export * from './pseudo';
-export * from './cfn-resource';
-export * from './resource-policy';
-export * from './cfn-rule';
-export * from './stack';
-export * from './cfn-element';
-export * from './cfn-dynamic-reference';
-export * from './tag';
-export * from './removal-policy';
-export * from './arn';
-
-export * from './app';
-export * from './context';
-export * from './environment';
-
-export * from './runtime';
-export * from './secret-value';
-
-export * from './resource';
-export * from './physical-name';
-export * from './resource-identifiers';
-
-export * from './file-asset';
-=======
 // tslint:disable-next-line:no-console
-console.error('ERROR: this module has been renamed to @aws-cdk/core');
->>>>>>> 43f9fefc
+console.error('ERROR: this module has been renamed to @aws-cdk/core');